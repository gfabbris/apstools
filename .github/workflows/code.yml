name: Unit Tests & Code Coverage

on:
  # Triggers the workflow on push or pull request events but only for the main branch
  push:
    branches:
      - main
  pull_request:
    branches:
      - main
  workflow_dispatch: # allow manual triggering

defaults:
  run:
    shell: bash -l {0}

jobs:
  lint:
    name: Code style
    runs-on: ubuntu-latest

    steps:
      - uses: actions/checkout@v4

      - uses: actions/setup-python@v5
        with:
          python-version: "3.11"

      - name: Install package
        run: |
          set -vxeuo pipefail
          python -m pip install --upgrade pip
  
      - name: Run ruff
        uses: davidslusser/actions_python_ruff@v1.0.0
        with:
          python_version: "3.11"

  install-catalogs:
    name: Install & cache databroker catalogs
    runs-on: ubuntu-latest
    needs: lint
    strategy:
      matrix:
        python-version:
          - "3.11"
      max-parallel: 5

    steps:
      - uses: actions/checkout@v4

      - uses: actions/setup-python@v5
        with:
          python-version: "3.11"

      - name: Create Python ${{ matrix.python-version }} environment
        uses: mamba-org/setup-micromamba@v1
        with:
          cache-environment: true
          cache-environment-key: env-key-${{ matrix.python-version }}
          condarc: |
            channel-priority: flexible
          environment-file: environment.yml
          environment-name: anaconda-test-env-py-${{ matrix.python-version }}

      - name: Unpack
        run: |
          set -vxeuo pipefail
          which databroker-pack
          which databroker-unpack
          cd resources
          bash ./unpack.sh
          cd ..

      - name: Directory Listings
        run: |
          set -vxeuo pipefail
          ls -lAFghR ~/.local/
          ls -lAFghR /tmp/*_test/

      - name: Prepare archival content
        run: |
          set -vxeuo pipefail
          mkdir -p ~/databroker_catalogs/
          mv ~/.local ~/databroker_catalogs/
          mv /tmp/*_test ~/databroker_catalogs/

      - name: Archive catalog artifacts
        uses: actions/upload-artifact@v4
        with:
          name: databroker_catalogs
          path: ~/databroker_catalogs

  test-matrix:
    name: Python ${{ matrix.python-version }}
    runs-on: ubuntu-latest
    needs: install-catalogs
    strategy:
      matrix:
        python-version:
          - "3.8"
          - "3.9"
          - "3.10"
          - "3.11"
      max-parallel: 5

    steps:
<<<<<<< HEAD
    - uses: actions/checkout@v3

    - name: Create Python ${{ matrix.python-version }} environment
      uses: mamba-org/setup-micromamba@v1
      with:
        cache-environment: true
        cache-environment-key: env-key-${{ matrix.python-version }}
        condarc: |
          channel-priority: flexible
        environment-file: environment.yml
        environment-name: anaconda-test-env-py-${{ matrix.python-version }}
        create-args: >-
          coveralls
          pytest
          pytest-cov
          python=${{ matrix.python-version }}
          setuptools-scm

    - name: Initial diagnostics
      run: |
        micromamba info
        micromamba list
        conda config --show-sources
        conda config --show
        micromamba env list
        printenv | sort

    - name: Directories before Docker
      run: ls -lAFghrt ~/

    - name: Start EPICS IOCs in Docker
      run: |
        bash ./.github/scripts/iocmgr.sh start GP gp
        bash ./.github/scripts/iocmgr.sh start ADSIM ad
        docker ps -a
        ls -lAFgh /tmp/docker_ioc/iocad/
        ls -lAFgh /tmp/docker_ioc/iocgp/

    - name: Directories after Docker
      run: ls -lAFghrt ~/

    - name: Confirm EPICS IOC is available via caget
      shell: bash -l {0}
      run: |
        docker exec iocgp grep float1 /home/iocgp/dbl-all.txt
        docker exec iocgp /opt/base/bin/linux-x86_64/caget gp:UPTIME gp:gp:float1
        docker exec iocad /opt/base/bin/linux-x86_64/caget ad:cam1:Acquire_RBV
        which caget
        caget gp:UPTIME
        caget gp:gp:float1
        caget ad:cam1:Acquire_RBV

    - name: Confirm EPICS IOC is available via PyEpics
      shell: bash -l {0}
      run: |
        python -c "import epics; print(epics.caget('gp:UPTIME'))"

    - name: Confirm EPICS IOC is available via ophyd
      shell: bash -l {0}
      run: |
        CMD="import ophyd"
        CMD+="; up = ophyd.EpicsSignalRO('gp:UPTIME', name='up')"
        CMD+="; pv = ophyd.EpicsSignalRO('gp:gp:float1', name='pv')"
        CMD+="; up.wait_for_connection()"
        CMD+="; print(up.get(), pv.get())"
        python -c "${CMD}"

    - name: Download catalog artifacts
      uses: actions/download-artifact@v4
      with:
        name: databroker_catalogs
        path: ~/databroker_catalogs

    - name: Restore archival content
      run: |
        mkdir -p ~/.local/share/intake
        mv ~/databroker_catalogs/.local/share/intake/* ~/.local/share/intake
        mv ~/databroker_catalogs/*_test /tmp/

    - name: Diagnostics
      shell: bash -l {0}
      run: |
        df -HT
        micromamba list

    - name: Test catalog length, expect 53
      shell: bash -l {0}
      run: python -c "import databroker; print(len(databroker.catalog['apstools_test']))"

    - name: Run tests with pytest & coverage
      shell: bash -l {0}
      run: |
        # set -vxeuo pipefail
        coverage run --concurrency=thread --parallel-mode -m pytest -vvv --exitfirst .
        coverage combine
        coverage report --precision 3

    - name: Upload coverage data to coveralls.io
      shell: bash -l {0}
      run: |
        micromamba list coveralls
        which coveralls
        coveralls debug
        coveralls --service=github
      env:
        GITHUB_TOKEN: ${{ secrets.GITHUB_TOKEN }}
        COVERALLS_FLAG_NAME: ${{ matrix.python-version }}
        COVERALLS_PARALLEL: true
=======
      - uses: actions/checkout@v4

      - name: Create Python ${{ matrix.python-version }} environment
        uses: mamba-org/setup-micromamba@v1
        with:
          cache-environment: true
          cache-environment-key: env-key-${{ matrix.python-version }}
          condarc: |
            channel-priority: flexible
          environment-file: environment.yml
          environment-name: anaconda-test-env-py-${{ matrix.python-version }}
          create-args: >-
            coveralls
            pytest
            pytest-cov
            python=${{ matrix.python-version }}
            setuptools-scm

      - name: Initial diagnostics
        run: |
          set -vxeuo pipefail
          micromamba info
          micromamba list
          conda config --show-sources
          conda config --show
          micromamba env list
          printenv | sort

      - name: Directories before Docker
        run: ls -lAFghrt ~/

      - name: Start EPICS IOCs in Docker
        run: |
          set -vxeuo pipefail
          bash ./.github/scripts/iocmgr.sh start GP gp
          bash ./.github/scripts/iocmgr.sh start ADSIM ad
          docker ps -a
          ls -lAFgh /tmp/docker_ioc/iocad/
          ls -lAFgh /tmp/docker_ioc/iocgp/

      - name: Directories after Docker
        run: ls -lAFghrt ~/

      - name: Confirm EPICS IOC is available via caget
        shell: bash -l {0}
        run: |
          set -vxeuo pipefail
          docker exec iocgp grep float1 /home/iocgp/dbl-all.txt
          docker exec iocgp /opt/base/bin/linux-x86_64/caget gp:UPTIME gp:gp:float1
          docker exec iocad /opt/base/bin/linux-x86_64/caget ad:cam1:Acquire_RBV
          which caget
          caget gp:UPTIME
          caget gp:gp:float1
          caget ad:cam1:Acquire_RBV

      - name: Confirm EPICS IOC is available via PyEpics
        shell: bash -l {0}
        run: |
          python -c "import epics; print(epics.caget('gp:UPTIME'))"

      - name: Confirm EPICS IOC is available via ophyd
        shell: bash -l {0}
        run: |
          CMD="import ophyd"
          CMD+="; up = ophyd.EpicsSignalRO('gp:UPTIME', name='up')"
          CMD+="; pv = ophyd.EpicsSignalRO('gp:gp:float1', name='pv')"
          CMD+="; up.wait_for_connection()"
          CMD+="; print(up.get(), pv.get())"
          python -c "${CMD}"

      - name: Download catalog artifacts
        uses: actions/download-artifact@v3
        with:
          name: databroker_catalogs
          path: ~/databroker_catalogs

      - name: Restore archival content
        run: |
          set -vxeuo pipefail
          mkdir -p ~/.local/share/intake
          mv ~/databroker_catalogs/.local/share/intake/* ~/.local/share/intake
          mv ~/databroker_catalogs/*_test /tmp/

      - name: Diagnostics
        shell: bash -l {0}
        run: |
          set -vxeuo pipefail
          df -HT
          micromamba list

      - name: Test catalog length, expect 53
        shell: bash -l {0}
        run: python -c "import databroker; print(len(databroker.catalog['apstools_test']))"

      - name: Run tests with pytest & coverage
        shell: bash -l {0}
        run: |
          set -vxeuo pipefail
          coverage run --concurrency=thread --parallel-mode -m pytest -vvv --exitfirst .
          coverage combine
          coverage report --precision 3

      - name: Upload coverage data to coveralls.io
        shell: bash -l {0}
        run: |
          set -vxeuo pipefail
          micromamba list coveralls
          which coveralls
          coveralls debug
          coveralls --service=github
        env:
          GITHUB_TOKEN: ${{ secrets.GITHUB_TOKEN }}
          COVERALLS_FLAG_NAME: ${{ matrix.python-version }}
          COVERALLS_PARALLEL: true
>>>>>>> 3f54b703

  # https://coveralls-python.readthedocs.io/en/latest/usage/configuration.html#github-actions-support
  coveralls:
    name: Report unit test coverage to coveralls
    needs: test-matrix
    runs-on: ubuntu-latest
    container: python:3-slim

    steps:
      - name: Gather coverage and report to Coveralls
        run: |
          set -vxeuo pipefail
          echo "Finally!"
          pip3 install --upgrade coveralls
          # debug mode: output prepared json and reported files list to stdout
          # https://coveralls-python.readthedocs.io/en/latest/troubleshooting.html
          coveralls debug
          coveralls --service=github --finish
        env:
          GITHUB_TOKEN: ${{ secrets.GITHUB_TOKEN }}<|MERGE_RESOLUTION|>--- conflicted
+++ resolved
@@ -105,116 +105,6 @@
       max-parallel: 5
 
     steps:
-<<<<<<< HEAD
-    - uses: actions/checkout@v3
-
-    - name: Create Python ${{ matrix.python-version }} environment
-      uses: mamba-org/setup-micromamba@v1
-      with:
-        cache-environment: true
-        cache-environment-key: env-key-${{ matrix.python-version }}
-        condarc: |
-          channel-priority: flexible
-        environment-file: environment.yml
-        environment-name: anaconda-test-env-py-${{ matrix.python-version }}
-        create-args: >-
-          coveralls
-          pytest
-          pytest-cov
-          python=${{ matrix.python-version }}
-          setuptools-scm
-
-    - name: Initial diagnostics
-      run: |
-        micromamba info
-        micromamba list
-        conda config --show-sources
-        conda config --show
-        micromamba env list
-        printenv | sort
-
-    - name: Directories before Docker
-      run: ls -lAFghrt ~/
-
-    - name: Start EPICS IOCs in Docker
-      run: |
-        bash ./.github/scripts/iocmgr.sh start GP gp
-        bash ./.github/scripts/iocmgr.sh start ADSIM ad
-        docker ps -a
-        ls -lAFgh /tmp/docker_ioc/iocad/
-        ls -lAFgh /tmp/docker_ioc/iocgp/
-
-    - name: Directories after Docker
-      run: ls -lAFghrt ~/
-
-    - name: Confirm EPICS IOC is available via caget
-      shell: bash -l {0}
-      run: |
-        docker exec iocgp grep float1 /home/iocgp/dbl-all.txt
-        docker exec iocgp /opt/base/bin/linux-x86_64/caget gp:UPTIME gp:gp:float1
-        docker exec iocad /opt/base/bin/linux-x86_64/caget ad:cam1:Acquire_RBV
-        which caget
-        caget gp:UPTIME
-        caget gp:gp:float1
-        caget ad:cam1:Acquire_RBV
-
-    - name: Confirm EPICS IOC is available via PyEpics
-      shell: bash -l {0}
-      run: |
-        python -c "import epics; print(epics.caget('gp:UPTIME'))"
-
-    - name: Confirm EPICS IOC is available via ophyd
-      shell: bash -l {0}
-      run: |
-        CMD="import ophyd"
-        CMD+="; up = ophyd.EpicsSignalRO('gp:UPTIME', name='up')"
-        CMD+="; pv = ophyd.EpicsSignalRO('gp:gp:float1', name='pv')"
-        CMD+="; up.wait_for_connection()"
-        CMD+="; print(up.get(), pv.get())"
-        python -c "${CMD}"
-
-    - name: Download catalog artifacts
-      uses: actions/download-artifact@v4
-      with:
-        name: databroker_catalogs
-        path: ~/databroker_catalogs
-
-    - name: Restore archival content
-      run: |
-        mkdir -p ~/.local/share/intake
-        mv ~/databroker_catalogs/.local/share/intake/* ~/.local/share/intake
-        mv ~/databroker_catalogs/*_test /tmp/
-
-    - name: Diagnostics
-      shell: bash -l {0}
-      run: |
-        df -HT
-        micromamba list
-
-    - name: Test catalog length, expect 53
-      shell: bash -l {0}
-      run: python -c "import databroker; print(len(databroker.catalog['apstools_test']))"
-
-    - name: Run tests with pytest & coverage
-      shell: bash -l {0}
-      run: |
-        # set -vxeuo pipefail
-        coverage run --concurrency=thread --parallel-mode -m pytest -vvv --exitfirst .
-        coverage combine
-        coverage report --precision 3
-
-    - name: Upload coverage data to coveralls.io
-      shell: bash -l {0}
-      run: |
-        micromamba list coveralls
-        which coveralls
-        coveralls debug
-        coveralls --service=github
-      env:
-        GITHUB_TOKEN: ${{ secrets.GITHUB_TOKEN }}
-        COVERALLS_FLAG_NAME: ${{ matrix.python-version }}
-        COVERALLS_PARALLEL: true
-=======
       - uses: actions/checkout@v4
 
       - name: Create Python ${{ matrix.python-version }} environment
@@ -286,7 +176,7 @@
           python -c "${CMD}"
 
       - name: Download catalog artifacts
-        uses: actions/download-artifact@v3
+        uses: actions/download-artifact@v4
         with:
           name: databroker_catalogs
           path: ~/databroker_catalogs
@@ -329,7 +219,6 @@
           GITHUB_TOKEN: ${{ secrets.GITHUB_TOKEN }}
           COVERALLS_FLAG_NAME: ${{ matrix.python-version }}
           COVERALLS_PARALLEL: true
->>>>>>> 3f54b703
 
   # https://coveralls-python.readthedocs.io/en/latest/usage/configuration.html#github-actions-support
   coveralls:
