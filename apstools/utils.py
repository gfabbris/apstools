"""
Various utilities

.. autosummary::

   ~cleanupText
   ~command_list_as_table
   ~connect_pvlist
   ~copy_filtered_catalog
   ~db_query
   ~device_read2table
   ~dictionary_table
   ~EmailNotifications
   ~ExcelDatabaseFileBase
   ~ExcelDatabaseFileGeneric
   ~ExcelReadError
   ~findbyname
   ~findbypv
   ~findCatalogsInNamespace
   ~full_dotted_name
   ~getCatalog
   ~getDatabase
   ~getDefaultCatalog
   ~getDefaultDatabase
   ~getDefaultNamespace
   ~getRunData
   ~getRunDataValue
   ~getStreamValues
   ~ipython_profile_name
   ~itemizer
   ~json_export
   ~json_import
   ~listdevice
   ~listobjects
   ~listRunKeys
   ~ListRuns
   ~listruns
   ~listruns_v1_4
   ~object_explorer
   ~apstools._utils.override_parameters.OverrideParameters
   ~pairwise
   ~print_RE_md
   ~print_snapshot_list
   ~quantify_md_key_use
   ~redefine_motor_position
   ~replay
   ~rss_mem
   ~run_in_thread
   ~safe_ophyd_name
   ~select_live_plot
   ~select_mpl_figure
   ~split_quoted_line
   ~summarize_runs
   ~text_encode
   ~to_unicode_or_bust
   ~trim_plot_by_name
   ~trim_plot_lines
   ~trim_string_for_EPICS
   ~unix

"""

# -----------------------------------------------------------------------------
# :author:    Pete R. Jemian
# :email:     jemian@anl.gov
# :copyright: (c) 2017-2021, UChicago Argonne, LLC
#
# Distributed under the terms of the Creative Commons Attribution 4.0 International Public License.
#
# The full license is in the file LICENSE.txt, distributed with this software.
# -----------------------------------------------------------------------------

from bluesky import plan_stubs as bps
from bluesky.callbacks.best_effort import BestEffortCallback
from collections import defaultdict
from collections import OrderedDict
from databroker._drivers.mongo_normalized import BlueskyMongoCatalog
from dataclasses import dataclass
from email.mime.text import MIMEText
from event_model import NumpyEncoder
import databroker
import databroker.queries
import datetime
import json
import logging
import math
import openpyxl
import openpyxl.utils.exceptions
import ophyd
import os
import pandas as pd
import psutil
import pyRestTable
import re
import smtplib
import subprocess
import sys
import threading
import time
import typing
import warnings
import zipfile

from .filewriters import _rebuild_scan_command
from ._utils import OverrideParameters


logger = logging.getLogger(__name__)

MAX_EPICS_STRINGOUT_LENGTH = 40

FIRST_DATA = "1995-01-01"
LAST_DATA = "2100-12-31"


class ExcelReadError(openpyxl.utils.exceptions.InvalidFileException):
    """
    Exception when reading Excel spreadsheet.

    .. index:: apstools Exception; ExcelReadError
    """


def cleanupText(text):
    """
    convert text so it can be used as a dictionary key

    Given some input text string, return a clean version
    remove troublesome characters, perhaps other cleanup as well.
    This is best done with regular expression pattern matching.
    """
    pattern = "[a-zA-Z0-9_]"

    def mapper(c):
        if re.match(pattern, c) is not None:
            return c
        return "_"

    return "".join([mapper(c) for c in text])


def command_list_as_table(commands, show_raw=False):
    """
    format a command list as a pyRestTable.Table object
    """
    tbl = pyRestTable.Table()
    tbl.addLabel("line #")
    tbl.addLabel("action")
    tbl.addLabel("parameters")
    if show_raw:  # only the developer might use this
        tbl.addLabel("raw input")
    for command in commands:
        action, args, line_number, raw_command = command
        row = [line_number, action, ", ".join(map(str, args))]
        if show_raw:
            row.append(str(raw_command))
        tbl.addRow(row)
    return tbl


def device_read2table(
    # fmt:off
    device, show_ancient=True, use_datetime=True, printing=True
    # fmt:on
):
    """
    DEPRECATED: Use listdevice() instead.
    """
    # fmt: off
    warnings.warn(
        "DEPRECATED: device_read2table() will be removed"
        " in a future release.  Use listdevice() instead.",
        DeprecationWarning,
    )
    listdevice(
        device,
        show_ancient=show_ancient,
        use_datetime=use_datetime,
        printing=printing,
    )
    # fmt: on


def listdevice(
    # fmt:off
    device, show_ancient=True, use_datetime=True, printing=True
    # fmt:on
):
    """
    Read an ophyd device and return a pyRestTable Table.

    Include an option to suppress ancient values identified
    by timestamp from 1989.  These are values only defined in
    the original ``.db`` file.
    """
    table = pyRestTable.Table()
    table.labels = "name value timestamp".split()
    ANCIENT_YEAR = 1989
    for k, rec in device.read().items():
        value = rec["value"]
        ts = rec["timestamp"]
        dt = datetime.datetime.fromtimestamp(ts)
        if dt.year > ANCIENT_YEAR or show_ancient:
            if use_datetime:
                ts = dt
            table.addRow((k, value, ts))

    if printing:
        print(table)

    return table


def dictionary_table(dictionary, **kwargs):
    """
    return a text table from ``dictionary``

    PARAMETERS

    dictionary
        *dict* :
        Python dictionary

    Note:  Keyword arguments parameters
    are kept for compatibility with previous
    versions of apstools.  They are ignored now.

    RETURNS

    table
        *object* or ``None`` :
        ``pyRestTable.Table()`` object (multiline text table)
        or ``None`` if dictionary has no contents

    EXAMPLE::

        In [8]: RE.md
        Out[8]: {'login_id': 'jemian:wow.aps.anl.gov', 'beamline_id': 'developer', 'proposal_id': None, 'pid': 19072, 'scan_id': 10, 'version': {'bluesky': '1.5.2', 'ophyd': '1.3.3', 'apstools': '1.1.5', 'epics': '3.3.3'}}

        In [9]: print(dictionary_table(RE.md))
        =========== =============================================================================
        key         value
        =========== =============================================================================
        beamline_id developer
        login_id    jemian:wow.aps.anl.gov
        pid         19072
        proposal_id None
        scan_id     10
        version     {'bluesky': '1.5.2', 'ophyd': '1.3.3', 'apstools': '1.1.5', 'epics': '3.3.3'}
        =========== =============================================================================

    """
    if len(dictionary) == 0:
        return
    t = pyRestTable.Table()
    t.addLabel("key")
    t.addLabel("value")
    for k, v in sorted(dictionary.items()):
        t.addRow((k, str(v)))
    return t


def full_dotted_name(obj):
    """
    Return the full dotted name

    The ``.dotted_name`` property does not include the
    name of the root object.  This routine adds that.

    see: https://github.com/bluesky/ophyd/pull/797
    """
    names = []
    while obj.parent is not None:
        names.append(obj.attr_name)
        obj = obj.parent
    names.append(obj.name)
    return ".".join(names[::-1])


def _get_named_child(obj, nm):
    """
    return named child of ``obj`` or None
    """
    try:
        child = getattr(obj, nm)
        return child
    except TimeoutError:
        logger.debug(f"timeout: {obj.name}_{nm}")
        return "TIMEOUT"


def _get_pv(obj):
    """
    returns PV name, prefix of None from ophyd object
    """
    if hasattr(obj, "pvname"):
        return obj.pvname
    elif hasattr(obj, "prefix"):
        return obj.prefix


def getDatabase(db=None, catalog_name=None):
    """
    Return Bluesky database using keyword guides or default choice.

    PARAMETERS

    db
        *object* :
        Bluesky database, an instance of ``databroker.catalog``
        (default: see ``catalog_name`` keyword argument)

    catalog_name
        *str* :
        Name of databroker v2 catalog, used when supplied
        ``db`` is ``None``.
        (default: catalog with most recent run timestamp)

    RETURNS

    object or ``None``:
        Bluesky database, an instance of ``databroker.catalog``

    (new in release 1.4.0)
    """
    if not hasattr(db, "v2"):
        # fmt: off
        if (
            hasattr(catalog_name, "name")
            and catalog_name in databroker.catalog
        ):
            # in case a catalog was passed as catalog_name
            db = catalog_name
        elif catalog_name is None:
            db = getDefaultDatabase()
        else:
            db = databroker.catalog[catalog_name]
        # fmt: on
    return db.v2


def getDefaultDatabase():
    """
    Find the "default" database (has the most recent run).

    Note that here, *database* and *catalog* mean the same.

    This routine looks at all the database instances defined in the
    current session (console or notebook).  If there is only one or no
    database instances defined as objects in the current session, the
    choice is simple.  When there is more than one database instance in
    the current session, then the one with the most recent run timestamp
    is selected.  In the case (as happens when starting with a new
    database) that the current database has **no** runs *and* another
    database instance is defined in the session *and* that additional
    database has runs in it (such as the previous database), then the
    database with the newest run timestamp (and not the newer empty
    database) will be chosen.

    RETURNS

    object or ``None``:
        Bluesky database, an instance of ``databroker.catalog``

    (new in release 1.4.0)
    """
    # look through the console namespace
    g = ipython_shell_namespace()
    if len(g) == 0:
        # ultimate fallback
        g = globals()

    # note all database instances in memory
    db_list = []
    for k, v in g.items():
        if hasattr(v, "__class__") and not k.startswith("_"):
            end = v.__class__.__name__.split(".")[-1]
            if end in ("Broker", "BlueskyMongoCatalog"):
                db_list.append(v)

    # easy decisions first
    if len(db_list) == 0:
        return None
    if len(db_list) == 1:
        return db_list[0]

    # get the most recent run from each
    time_ref = {}
    for cat_name in list(databroker.catalog):
        cat = databroker.catalog[cat_name]
        if cat in db_list:
            print(cat_name, cat.name)
            if len(cat) > 0:
                run = cat.v2[-1]
                t = run.metadata["start"]["time"]
            else:
                t = 0
            time_ref[cat_name] = t, cat

    # pick the highest number for time
    highest = max([v[0] for v in time_ref.values()])
    choices = [v[1] for v in time_ref.values() if v[0] == highest]
    if len(choices) == 0:
        return None
    # return the catalog with the most recent timestamp
    return sorted(choices)[-1]


def db_query(db, query):
    """
    Searches the databroker v2 database.

    PARAMETERS

    db
        *object* :
        Bluesky database, an instance of ``databroker.catalog``.

    query
        *dict* :
        Search parameters.

    RETURNS

    *object* :
        Bluesky database, an instance of ``databroker.catalog``
        satisfying the ``query`` parameters.

    See also:

    * :func:`databroker.catalog.search`
    """

    if query is None:
        return db

    since = query.pop("since", None)
    until = query.pop("until", None)

    if since or until:
        if not since:
            since = FIRST_DATA
        if not until:
            until = LAST_DATA

        # fmt: off
        _db = db.v2.search(
            databroker.queries.TimeRange(since=since, until=until)
        )
        # fmt: on
    else:
        _db = db

    if len(query) != 0:
        _db = _db.v2.search(query)

    return _db


def getRunData(scan_id, db=None, stream="primary", query=None, use_v1=True):
    """
    Convenience function to get the run's data.  Default is the ``primary`` stream.

    PARAMETERS

    scan_id
        *int* or *str* :
        Scan (run) identifier.
        Positive integer value is ``scan_id`` from run's metadata.
        Negative integer value is since most recent run in databroker.
        String is run's ``uid`` unique identifier (can abbreviate to
        the first characters needed to assure it is unique).

    db
        *object* :
        Bluesky database, an instance of ``databroker.catalog``.
        Default: will search existing session for instance.

    stream
        *str* :
        Name of the bluesky data stream to obtain the data.
        Default: 'primary'

    query
        *dict* :
        mongo query dictionary, used to filter the results
        Default: ``{}``

        see: https://docs.mongodb.com/manual/reference/operator/query/

    use_v1
        *bool* :
        Chooses databroker API version between 'v1' or 'v2'.
        Default: ``True`` (meaning use the v1 API)

    (new in apstools 1.5.1)
    """
    cat = getCatalog(db)
    if query:
        cat = db_query(cat, query)

    stream = stream or "primary"

    if use_v1 is None or use_v1:
        run = cat.v1[scan_id]
        if stream in run.stream_names:
            return run.table(stream_name=stream)
    else:
        run = cat.v2[scan_id]
        if hasattr(run, stream):
            return run[stream].read().to_dataframe()

    raise AttributeError(f"No such stream '{stream}' in run '{scan_id}'.")


def getRunDataValue(
    scan_id, key, db=None, stream="primary", query=None, idx=-1, use_v1=True
):
    """
    Convenience function to get value of key in run stream.

    Defaults are last value of key in primary stream.

    PARAMETERS

    scan_id
        *int* or *str* :
        Scan (run) identifier.
        Positive integer value is ``scan_id`` from run's metadata.
        Negative integer value is since most recent run in databroker.
        String is run's ``uid`` unique identifier (can abbreviate to
        the first characters needed to assure it is unique).

    key
        *str* :
        Name of the key (data column) in the table of the stream's data.
        Must match *identically*.

    db
        *object* :
        Bluesky database, an instance of ``databroker.catalog``.
        Default: will search existing session for instance.

    stream
        *str* :
        Name of the bluesky data stream to obtain the data.
        Default: 'primary'

    query
        *dict* :
        mongo query dictionary, used to filter the results
        Default: ``{}``

        see: https://docs.mongodb.com/manual/reference/operator/query/

    idx
        *int* or *str* :
        List index of value to be returned from column of table.
        Can be ``0`` for first value, ``-1`` for last value, ``"mean"``
        for average value, or ``"all"`` for the full list of values.
        Default: ``-1``

    use_v1
        *bool* :
        Chooses databroker API version between 'v1' or 'v2'.
        Default: ``True`` (meaning use the v1 API)

    (new in apstools 1.5.1)
    """
    if idx is None:
        idx = -1
    try:
        _idx = int(idx)
    except ValueError:
        _idx = str(idx).lower()

    if isinstance(_idx, str) and _idx not in "all mean".split():
        raise KeyError(
            f"Did not understand 'idx={idx}', use integer, 'all', or 'mean'."
        )

    stream = stream or "primary"

    table = getRunData(scan_id, db=db, stream=stream, query=query)

    if key not in table:
        raise KeyError(f"'{key}' not found in scan {scan_id} stream '{stream}'.")
    data = table[key]

    if _idx == "all":
        return data.values
    elif _idx == "mean":
        return data.mean()
    elif (0 <= _idx < len(data)) or (_idx < 0):
        return data.values[_idx]
    raise KeyError(
        f"Cannot reference idx={idx} in scan {scan_id} stream'{stream}' key={key}."
    )


def getStreamValues(
    scan_id, key_fragment="", db=None, stream="baseline", query=None, use_v1=True
):
    """
    Get values from a previous scan stream in a databroker catalog.

    Optionally, select only those data with names including ``key_fragment``.

    .. tip::

        If the output is truncated, use
        ``pd.set_option('display.max_rows', 300)``
        to increase the number of rows displayed.

    PARAMETERS

    scan_id
        *int* or *str* :
        Scan (run) identifier.
        Positive integer value is ``scan_id`` from run's metadata.
        Negative integer value is since most recent run in databroker.
        String is run's ``uid`` unique identifier (can abbreviate to
        the first characters needed to assure it is unique).

    key_fragment
        *str* :
        Part or all of key name to be found in selected stream.
        For instance, if you specify ``key_fragment="lakeshore"``,
        it will return all the keys that include ``lakeshore``.

    db
        *object* :
        Bluesky database, an instance of ``databroker.catalog``.
        Default: will search existing session for instance.

    stream
        *str* :
        Name of the bluesky data stream to obtain the data.
        Default: 'baseline'

    query
        *dict* :
        mongo query dictionary, used to filter the results
        Default: ``{}``

        see: https://docs.mongodb.com/manual/reference/operator/query/

    use_v1
        *bool* :
        Chooses databroker API version between 'v1' or 'v2'.
        Default: ``True`` (meaning use the v1 API)

    RETURNS

    *object* :
        pandas DataFrame with values from selected stream, search_string, and query

        see: https://pandas.pydata.org/pandas-docs/stable/reference/api/pandas.DataFrame.html

    (new in apstools 1.5.1)
    """
    if key_fragment is None:
        key_fragment = ""
    if use_v1 is None:
        use_v1 = True

    data = getRunData(scan_id, db=db, stream=stream, query=query, use_v1=use_v1)

    indices = [1, 2] if len(data["time"]) == 2 else [1]
    dd = {}

    # date_format = "%m/%d/%y %H:%M:%S"  # common in US
    date_format = "%y-%m-%d %H:%M:%S"  # modified ISO8601

    # fmt: off
    key = "time"
    dd[key] = [
        data[key][i].strftime(date_format)
        for i in indices
    ]
    # fmt: on

    for key in sorted(data.keys()):
        if key_fragment in key:
            dd[key] = [data[key][i] for i in indices]

    return pd.DataFrame(dd).transpose()


def listRunKeys(
    scan_id,
    key_fragment="",
    db=None,
    stream="primary",
    query=None,
    strict=False,
    use_v1=True,
):
    """
    Convenience function to list all keys (column names) in the scan's stream (default: primary).

    PARAMETERS

    scan_id
        *int* or *str* :
        Scan (run) identifier.
        Positive integer value is ``scan_id`` from run's metadata.
        Negative integer value is since most recent run in databroker.
        String is run's ``uid`` unique identifier (can abbreviate to
        the first characters needed to assure it is unique).

    key_fragment
        *str* :
        Part or all of key name to be found in selected stream.
        For instance, if you specify ``key_fragment="lakeshore"``,
        it will return all the keys that include ``lakeshore``.

    db
        *object* :
        Bluesky database, an instance of ``databroker.catalog``.
        Default: will search existing session for instance.

    stream
        *str* :
        Name of the bluesky data stream to obtain the data.
        Default: 'primary'

    query
        *dict* :
        mongo query dictionary, used to filter the results
        Default: ``{}``

        see: https://docs.mongodb.com/manual/reference/operator/query/

    strict
        *bool* :
        Should the ``key_fragment`` be matched identically (``strict=True``)
        or matched by lower case comparison (``strict=False``)?
        Default: ``False``

    use_v1
        *bool* :
        Chooses databroker API version between 'v1' or 'v2'.
        Default: ``True`` (meaning use the v1 API)

    (new in apstools 1.5.1)
    """
    table = getRunData(scan_id, db=db, stream=stream, query=query, use_v1=use_v1)

    # fmt: off
    if len(key_fragment):
        output = [
            col
            for col in table.columns
            if (
                (strict and key_fragment in col)
                or (not strict and key_fragment.lower() in col.lower())
            )
        ]
    else:
        output = list(table.columns)
    # fmt: on
    return output


def itemizer(fmt, items):
    """Format a list of items."""
    return [fmt % k for k in items]


def getCatalog(ref=None):
    if isinstance(ref, str):  # and ref in databroker.catalog:
        return databroker.catalog[ref]
    if ref is not None and hasattr(ref, "v2"):
        return ref.v2

    cat = getDefaultCatalog()
    if cat is None:
        raise ValueError("Cannot identify default databroker catalog.")
    return cat


def findCatalogsInNamespace():
    g = {}
    g.update(getDefaultNamespace())
    ns_cats = {}
    for k, v in g.items():
        if not k.startswith("_") and hasattr(v, "__class__"):
            try:
                if hasattr(v.v2, "container") and hasattr(v.v2, "metadata"):
                    ns_cats[k] = v
            except (AttributeError, TypeError):
                continue
    return ns_cats


def getDefaultCatalog():
    cats = findCatalogsInNamespace()
    if len(cats) == 1:
        return cats[list(cats.keys())[0]]
    if len(cats) > 1:
        # fmt: off
        choices = "   ".join([
            f"{k} ({v.name})"
            for k, v in cats.items()
        ])
        # fmt: on
        raise ValueError(
            "No catalog defined.  "
            "Multiple catalog objects available."
            "  Specify one of these:"
            f" {choices}"
        )

    cats = list(databroker.catalog)
    if len(cats) == 1:
        return databroker.catalog[cats[0]]
    if len(cats) > 1:
        choices = "   ".join([f'databroker.catalog["{k}"]' for k in cats])
        raise ValueError(
            "No catalog defined.  "
            "Multiple catalog configurations available."
            "  Create specific catalog object from one of these commands:"
            f" {choices}"
        )

    raise ValueError("No catalogs available.")


def getDefaultNamespace():
    """
    get the IPython shell's namespace dictionary (or globals() if not found)
    """
    try:
        from IPython import get_ipython

        ns = get_ipython().user_ns
    except (ModuleNotFoundError, AttributeError):
        ns = globals()
    return ns


@dataclass
class ListRuns:
    """
    List the runs from the given catalog according to some options.

    EXAMPLE::

        ListRuns(cat).to_dataframe()

    PUBLIC METHODS

    .. autosummary::

        ~to_dataframe
        ~to_table
        ~parse_runs

    INTERNAL METHODS

    .. autosummary::

        ~_get_by_key
        ~_check_cat
        ~_apply_search_filters
        ~_check_keys

    """

    cat: object = None
    query: dict = None
    keys: str = None
    missing: str = ""
    num: int = 20
    reverse: bool = True
    since: str = None
    sortby: str = "time"
    timefmt: str = "%Y-%m-%d %H:%M:%S"
    until: str = None
    ids: "typing.Any" = None

    _default_keys = "scan_id time plan_name detectors"

    def _get_by_key(self, md, key):
        """
        Get run's metadata value by key.

        Look in ``start`` document first.
        If not found, look in ``stop`` document.
        If not found, report using ``self.missing``.

        If ``key`` is found but value is None, report as ``self.missing``.

        The ``time`` key will be formatted by the ``self.timefmt`` value.
        See https://strftime.org/ for examples.  The special ``timefmt="raw"``
        is used to report time as the raw value (floating point time as used in
        python's ``time.time()``).

        A special syntax of ``key`` allows reporting of keys in other
        metadata subdictionaries.  The syntax is ``doc.key`` (such as
        specifying the ``time`` key  from the ``stop`` document:
        ``stop.time``) where a ``.`` is used to separate the
        subdictionary name (``doc``) from the ``key``.
        **Note**:
        It is not possible to ``sortby`` the dotted-key syntax
        at this time.
        """
        v = None
        if key == "time":
            v = md["start"][key]
            if self.timefmt != "raw":
                ts = datetime.datetime.fromtimestamp(v)
                v = ts.strftime(self.timefmt)
        elif key in md["start"]:
            v = md["start"].get(key, self.missing)
        elif md["stop"] and key in md["stop"]:
            v = md["stop"].get(key, self.missing)
        elif len(key.split(".")) == 2:
            # dotted-key syntax
            doc, key = key.split(".")
            if md[doc] is not None:
                v = md[doc].get(key, self.missing)
                if key == "time" and self.timefmt != "raw":
                    ts = datetime.datetime.fromtimestamp(v)
                    v = ts.strftime(self.timefmt)
        return v or self.missing

    def _check_cat(self):
        if self.cat is None:
            self.cat = getCatalog()

    def _apply_search_filters(self):
        """Search for runs from the catalog."""
        since = self.since or FIRST_DATA
        until = self.until or LAST_DATA
        self._check_cat()
        query = {}
        query.update(databroker.queries.TimeRange(since=since, until=until))
        query.update(self.query or {})
        cat = self.cat.v2.search(query)
        return cat

    def parse_runs(self):
        """Parse the runs for the given metadata keys.  Return a dict."""
        self._check_keys()
        cat = self._apply_search_filters()

        def _sort(uid):
            """Sort runs in desired order based on metadata key."""
            md = self.cat[uid].metadata
            for doc in "start stop".split():
                if md[doc] and self.sortby in md[doc]:
                    return md[doc][self.sortby] or self.missing
            return self.missing

        num_runs_requested = min(abs(self.num), len(cat))
        results = {k: [] for k in self.keys}
        sequence = ()  # iterable of run uids

        if self.ids is not None:
            sequence = []
            for k in self.ids:
                try:
                    cat[k]  # try to access the run using `k`
                    sequence.append(k)
                except Exception as exc:
                    logger.warning(
                        "Could not find run %s in search of catalog %s: %s",
                        k,
                        self.cat.name,
                        exc,
                    )
        else:
            if isinstance(cat, BlueskyMongoCatalog) and self.sortby == "time":
                if self.reverse:
                    # the default rendering: from MongoDB in reverse time order
                    sequence = iter(cat)
                else:
                    # by increasing time order
                    sequence = [uid for uid in cat][::-1]
            else:
                # full search in Python
                sequence = sorted(cat.keys(), key=_sort, reverse=self.reverse)

        count = 0
        for uid in sequence:
            run = cat[uid]
            for k in self.keys:
                results[k].append(self._get_by_key(run.metadata, k))
            count += 1
            if count >= num_runs_requested:
                break
        return results

    def _check_keys(self):
        """Check that self.keys is a list of strings."""
        self.keys = self.keys or self._default_keys
        if isinstance(self.keys, str) and self.keys.find(" ") >= 0:
            # convert a space-delimited string of names
            self.keys = self.keys.split()

    def to_dataframe(self):
        """Output as pandas DataFrame object"""
        dd = self.parse_runs()
        return pd.DataFrame(dd, columns=self.keys)

    def to_table(self, fmt=None):
        """Output as pyRestTable object."""
        dd = self.parse_runs()

        table = pyRestTable.Table()
        rows = []
        for label, values in dd.items():
            table.addLabel(label)
            rows.append(values)
        table.rows = list(zip(*rows))

        return table.reST(fmt=fmt or "simple")


def listruns(
    cat=None,
    keys=None,
    missing="",
    num=20,
    printing="smart",
    reverse=True,
    since=None,
    sortby="time",
    tablefmt="dataframe",
    timefmt="%Y-%m-%d %H:%M:%S",
    until=None,
    ids=None,
    **query,
):
    """
    List runs from catalog.

    This function provides a thin interface to the highly-reconfigurable
    ``ListRuns()`` class in this package.

    For the old version of this function, see
    ``listruns_v1_4()``.  That code was last
    updated in apstools version 1.4.1.  It
    will be removed some time in the future.

    PARAMETERS

    cat
        *object* :
        Instance of databroker v1 or v2 catalog.
    keys
        *str* or *[str]* or None:
        Include these additional keys from the start document.
        (default: ``None`` means ``"scan_id time plan_name detectors"``)
    missing
        *str*:
        Test to report when a value is not available.
        (default: ``""``)
    ids
        *[int]* or *[str]*:
        List of ``uid`` or ``scan_id`` value(s).
        Can mix different kinds in the same list.
        Also can specify offsets (e.g., ``-1``).
        According to the rules for ``databroker`` catalogs,
        a string is a ``uid`` (partial representations allowed),
        an int is ``scan_id`` if positive or an offset if negative.
        (default: ``None``)
    num
        *int* :
        Make the table include the ``num`` most recent runs.
        (default: ``20``)
    printing
        *bool* or ``"smart"``:
        If ``True``, print the table to stdout.
        If ``"smart"``, then act as shown below.
        (default: ``True``)

        ================  ===================
        session           action(s)
        ================  ===================
        python session    print and return ``None``
        Ipython console   return ``DataFrame`` object
        Jupyter notebook  return ``DataFrame`` object
        ================  ===================

    reverse
        *bool* :
        If ``True``, sort in descending order by ``sortby``.
        (default: ``True``)
    since
        *str* :
        include runs that started on or after this ISO8601 time
        (default: ``"1995-01-01"``)
    sortby
        *str* :
        Sort columns by this key, found by exact match in either
        the ``start`` or ``stop`` document.
        (default: ``"time"``)
    tablefmt
        *str* :
        When returning an object, specify which type
        of object to return.
        (default: ``"dataframe",``)

        ========== ==============
        value      object
        ========== ==============
        dataframe  ``pandas.DataFrame``
        table      ``str(pyRestTable.Table)``
        ========== ==============

    timefmt
        *str* :
        The ``time`` key (also includes keys ``"start.time"`` and  ``"stop.time"``)
        will be formatted by the ``self.timefmt`` value.
        See https://strftime.org/ for examples.  The special ``timefmt="raw"``
        is used to report time as the raw value (floating point time as used in
        python's ``time.time()``).
        (default: ``"%Y-%m-%d %H:%M:%S",``)
    until
        *str* :
        include runs that started before this ISO8601 time
        (default: ``2100-12-31``)
    ``**query``
        *dict* :
        Any additional keyword arguments will be passed to
        the databroker to refine the search for matching runs
        using the ``mongoquery`` package.

    RETURNS

    object:
        ``None`` or ``str`` or ``pd.DataFrame()`` object

    EXAMPLE::

        TODO

    (new in release 1.5.0)
    """

    lr = ListRuns(
        cat=cat,
        keys=keys,
        missing=missing,
        num=num,
        reverse=reverse,
        since=since,
        sortby=sortby,
        timefmt=timefmt,
        until=until,
        ids=ids,
    )

    tablefmt = tablefmt or "dataframe"
    if tablefmt == "dataframe":
        obj = lr.to_dataframe()
    else:
        obj = lr.to_table()

    if printing:
        if lr.cat is not None:
            print(f"catalog: {lr.cat.name}")
<<<<<<< HEAD
        if printing == "smart":
            try:
                from IPython import get_ipython

                get_ipython()  # console or notebook will handle
            except NameError:
                do_print = True  # we print it here
            if tablefmt == "table":
                do_print = True
        else:
            do_print = True
    if do_print:
=======
>>>>>>> 806c0146
        print(obj)
        return
    return obj


def listruns_v1_4(
    num=20,
    keys=None,
    printing=True,
    show_command=True,
    db=None,
    catalog_name=None,
    exit_status=None,
    since=None,
    until=None,
    **db_search_terms,
):
    """
    DEPRECATED: Use newer ``listruns()`` instead.

    make a table of the most recent runs (scans)

    PARAMETERS

    num
        *int* :
        Make the table include the ``num`` most recent runs.
        (default: ``20``)
    keys
        *[str]* :
        Include these additional keys from the start document.
        (default: ``[]``)
    printing
        *bool* :
        If ``True``, print the table to stdout
        (default: ``True``)
    show_command
        *bool* :
        If ``True``, show the (reconstructed) full command,
        but truncate it to no more than 40 characters)
        (note: This command is reconstructed from keys in the start
        document so it will not be exactly as the user typed.)
        (default: ``True``)
    db
        *object* :
        Instance of databroker v1 ``Broker`` or
        v2 ``BlueskyMongoCatalog``.
        (default: see ``catalog_name`` keyword argument)
    catalog_name
        *str* :
        Name of databroker v2 catalog, used when the supplied
        ``db`` is ``None``.
        (default: catalog with most recent run timestamp)
        (new in release 1.3.0)
    since
        *str* :
        include runs that started on or after this ISO8601 time
        (default: ``1995-01-01``)
    until
        *str* :
        include runs that started before this ISO8601 time
        (default: ``2100-12-31``)
    db_search_terms
        *dict* :
        Any additional keyword arguments will be passed to
        the databroker to refine the search for matching runs.

    RETURNS

    object:
        Instance of ``pyRestTable.Table()``

    EXAMPLE::

        In [2]: from apstools import utils as APS_utils

        In [3]: APS_utils.listruns(num=5, keys=["proposal_id","pid"])
        ========= ========================== ======= ======= ======================================== =========== ===
        short_uid date/time                  exit    scan_id command                                  proposal_id pid
        ========= ========================== ======= ======= ======================================== =========== ===
        5f2bc62   2019-03-10 22:27:57.803193 success 3       fly()
        ef7777d   2019-03-10 22:27:12.449852 success 2       fly()
        8048ea1   2019-03-10 22:25:01.663526 success 1       scan(detectors=['calcs_calc2_val'],  ...
        83ad06d   2019-03-10 22:19:14.352157 success 4       fly()
        b713d46   2019-03-10 22:13:26.481118 success 3       fly()
        ========= ========================== ======= ======= ======================================== =========== ===

        In [100]: listruns(keys=["file_name",], since="2020-02-06", until="2020-02-07", num=10, plan_name="lambda_test", exit_status="success")
            ...:
        ========= ========================== ======= ======= ======================================== ==============================
        short_uid date/time                  exit    scan_id command                                  file_name
        ========= ========================== ======= ======= ======================================== ==============================
        efab384   2020-02-06 11:21:36.129510 success 5081    lambda_test(detector_name=lambdadet, ... C042_Latex_Lq0_001
        394a20a   2020-02-06 10:32:07.525558 success 5072    lambda_test(detector_name=lambdadet, ... B041_Aerogel_Translate_Lq0_001
        aeea69b   2020-02-06 10:31:27.522871 success 5071    lambda_test(detector_name=lambdadet, ... B040_Aerogel_Translate_Lq0_001
        b39813a   2020-02-06 10:27:16.267097 success 5069    lambda_test(detector_name=lambdadet, ... A038_Aerogel_Lq0_005
        0651cb6   2020-02-06 10:27:02.070575 success 5068    lambda_test(detector_name=lambdadet, ... A038_Aerogel_Lq0_004
        63897f8   2020-02-06 10:26:47.770677 success 5067    lambda_test(detector_name=lambdadet, ... A038_Aerogel_Lq0_003
        188d31a   2020-02-06 10:26:33.230039 success 5066    lambda_test(detector_name=lambdadet, ... A038_Aerogel_Lq0_002
        9907451   2020-02-06 10:26:19.048433 success 5065    lambda_test(detector_name=lambdadet, ... A038_Aerogel_Lq0_001
        ========= ========================== ======= ======= ======================================== ==============================

        Out[100]: <pyRestTable.rest_table.Table at 0x7f004e4d4898>

    (new in apstools release 1.1.10)
    """
    warnings.warn(
        "DEPRECATED: listruns_v1_4() will be removed"
        " in a future release.  Instead, use newer ``listruns()``.",
        DeprecationWarning,
    )
    db = getDatabase(db=db, catalog_name=catalog_name)
    keys = keys or []
    num_runs_requested = min(abs(num), len(db))
    since = since or "1995-01-01"
    until = until or "2100-12-31"

    if show_command:
        labels = "scan_id  command".split() + keys
    else:
        labels = "scan_id  plan_name".split() + keys

    # fmt: off
    cat = db.search(
        databroker.queries.TimeRange(since=since, until=until)
    ).search(db_search_terms)
    # fmt: on

    sortKey = "time"

    def sorter(uid):
        return cat[uid].metadata["start"][sortKey]

    table = pyRestTable.Table()
    table.labels = "short_uid   date/time  exit".split() + labels
    for uid in sorted(cat, key=sorter, reverse=True):
        if len(table.rows) == num_runs_requested:
            break
        run = cat[uid]
        start = run.metadata["start"]
        stop = run.metadata["stop"]
        reported_exit_status = "unknown"
        if stop is not None:
            reported_exit_status = stop.get("exit_status", "")

        if exit_status is not None and reported_exit_status != exit_status:
            continue

        row = [
            start["uid"][:7],
            datetime.datetime.fromtimestamp(start["time"]),
            reported_exit_status,
        ]

        for k in labels:
            if k == "command":
                command = _rebuild_scan_command(start)
                # fmt: off
                command = command[command.find(" "):].strip()
                # fmt: on
                maxlen = 40
                if len(command) > maxlen:
                    suffix = " ..."
                    command = command[: maxlen - len(suffix)] + suffix
                row.append(command)
            else:
                row.append(start.get(k, ""))
        table.addRow(row)

    if printing:
        if db.name is not None:
            print(f"catalog name: {db.name}")
        print(table)
    return table


def _ophyd_structure_walker(obj):
    """
    walk the structure of the ophyd obj

    RETURNS

    list of ophyd objects that are children of ``obj``
    """
    # import pdb; pdb.set_trace()
    if isinstance(obj, ophyd.signal.EpicsSignalBase):
        return [obj]
    elif isinstance(obj, ophyd.Device):
        items = []
        for nm in obj.component_names:
            child = _get_named_child(obj, nm)
            if child in (None, "TIMEOUT"):
                continue
            result = _ophyd_structure_walker(child)
            if result is not None:
                items.extend(result)
        return items


def object_explorer(obj, sortby=None, fmt="simple", printing=True):
    """
    print the contents of obj
    """
    t = pyRestTable.Table()
    t.addLabel("name")
    t.addLabel("PV reference")
    t.addLabel("value")
    items = _ophyd_structure_walker(obj)
    logger.debug(f"number of items: {len(items)}")

    def sorter(obj):
        if sortby is None:
            key = obj.dotted_name
        elif str(sortby).lower() == "pv":
            key = _get_pv(obj) or "--"
        else:
            # fmt: off
            raise ValueError(
                f"sortby should be None or 'PV', found sortby='{sortby}'"
            )
            # fmt: on
        return key

    for item in sorted(items, key=sorter):
        t.addRow((item.dotted_name, _get_pv(item), item.get()))
    if printing:
        print(t.reST(fmt=fmt))
    return t


def print_RE_md(dictionary=None, fmt="simple", printing=True):
    """
    custom print the RunEngine metadata in a table

    PARAMETERS

    dictionary
        *dict* :
        Python dictionary

    EXAMPLE::

        In [4]: print_RE_md()
        RunEngine metadata dictionary:
        ======================== ===================================
        key                      value
        ======================== ===================================
        EPICS_CA_MAX_ARRAY_BYTES 1280000
        EPICS_HOST_ARCH          linux-x86_64
        beamline_id              APS USAXS 9-ID-C
        login_id                 usaxs:usaxscontrol.xray.aps.anl.gov
        pid                      67933
        proposal_id              testing Bluesky installation
        scan_id                  0
        versions                 ======== =====
                                 key      value
                                 ======== =====
                                 apstools 1.1.3
                                 bluesky  1.5.2
                                 epics    3.3.1
                                 ophyd    1.3.3
                                 ======== =====
        ======================== ===================================

    """
    # override noting that fmt="markdown" will not display correctly
    fmt = "simple"

    dictionary = dictionary or ipython_shell_namespace()["RE"].md
    md = dict(dictionary)  # copy of input for editing
    v = dictionary_table(md["versions"])  # sub-table
    md["versions"] = v.reST(fmt=fmt).rstrip()
    table = dictionary_table(md)
    if printing:
        print("RunEngine metadata dictionary:")
        print(table.reST(fmt=fmt))
    return table


def pairwise(iterable):
    """
    break a list (or other iterable) into pairs

    ::

        s -> (s0, s1), (s2, s3), (s4, s5), ...

        In [71]: for item in pairwise("a b c d e fg".split()):
            ...:     print(item)
            ...:
        ('a', 'b')
        ('c', 'd')
        ('e', 'fg')

    """
    a = iter(iterable)
    return zip(a, a)


def replay(headers, callback=None, sort=True):
    """
    replay the document stream from one (or more) scans (headers)

    PARAMETERS

    headers
        *scan* or *[scan]* :
        Scan(s) to be replayed through callback.
        A *scan* is an instance of a Bluesky ``databroker.Header``.
        see: https://nsls-ii.github.io/databroker/api.html?highlight=header#header-api

    callback
        *scan* or *[scan]* :
        The Bluesky callback to handle the stream of documents from a
        scan. If ``None``, then use the `bec` (BestEffortCallback) from
        the IPython shell.
        (default:``None``)

    sort
        *bool* :
        Sort the headers chronologically if True.
        (default:``True``)

    (new in apstools release 1.1.11)
    """
    # fmt: off
    callback = callback or ipython_shell_namespace().get(
        "bec",  # get from IPython shell
        BestEffortCallback(),  # make one, if we must
    )
    # fmt: on
    _headers = headers  # do not mutate the input arg
    if isinstance(_headers, databroker.Header):
        _headers = [_headers]

    def increasing_time_sorter(run):
        return run.start["time"]

    def decreasing_time_sorter(run):
        """Default for databroker v0 results."""
        return -run.start["time"]

    # fmt: off
    sorter = {
        True: increasing_time_sorter,
        False: decreasing_time_sorter,
    }[sort]
    # fmt: on

    for h in sorted(_headers, key=sorter):
        if not isinstance(h, databroker.Header):
            # fmt: off
            raise TypeError(
                f"Must be a databroker Header: received: {type(h)}: |{h}|"
            )
            # fmt: on
        cmd = _rebuild_scan_command(h.start)
        logger.debug("%s", cmd)

        # at last, this is where the real action happens
        for k, doc in h.documents():  # get the stream
            callback(k, doc)  # play it through the callback


def rss_mem():
    """return memory used by this process"""
    return psutil.Process(os.getpid()).memory_info()


def run_in_thread(func):
    """
    (decorator) run ``func`` in thread

    USAGE::

       @run_in_thread
       def progress_reporting():
           logger.debug("progress_reporting is starting")
           # ...

       #...
       progress_reporting()   # runs in separate thread
       #...

    """

    def wrapper(*args, **kwargs):
        thread = threading.Thread(target=func, args=args, kwargs=kwargs)
        thread.start()
        return thread

    return wrapper


def safe_ophyd_name(text):
    r"""
    make text safe to be used as an ophyd object name

    Given some input text string, return a clean version.
    Remove troublesome characters, perhaps other cleanup as well.
    This is best done with regular expression pattern matching.

    The "sanitized" name fits this regular expression::

        [A-Za-z_][\w_]*

    Also can be used for safe HDF5 and NeXus names.
    """
    replacement = "_"
    noncompliance = r"[^\w_]"

    # replace ALL non-compliances with '_'
    safer = replacement.join(re.split(noncompliance, text))

    # can't start with a digit
    if safer[0].isdigit():
        safer = replacement + safer
    return safer


def listobjects(show_pv=True, printing=True, verbose=False, symbols=None):
    """
    show all the ophyd Signal and Device objects defined as globals

    PARAMETERS

    show_pv
        *bool* :
        If True, also show relevant EPICS PV, if available.
        (default: True)
    printing
        *bool* :
        If True, print table to stdout.
        (default: True)
    verbose
        *bool* :
        If True, also show ``str(obj``.
        (default: False)
    symbols
        *dict* :
        If None, use global symbol table.
        If not None, use provided dictionary.
        (default: ``globals()``)

    RETURNS

    object:
        Instance of ``pyRestTable.Table()``

    EXAMPLE::

        In [1]: listobjects()
        ======== ================================ =============
        name     ophyd structure                  EPICS PV
        ======== ================================ =============
        adsimdet MySingleTriggerSimDetector       vm7SIM1:
        m1       EpicsMotor                       vm7:m1
        m2       EpicsMotor                       vm7:m2
        m3       EpicsMotor                       vm7:m3
        m4       EpicsMotor                       vm7:m4
        m5       EpicsMotor                       vm7:m5
        m6       EpicsMotor                       vm7:m6
        m7       EpicsMotor                       vm7:m7
        m8       EpicsMotor                       vm7:m8
        noisy    EpicsSignalRO                    vm7:userCalc1
        scaler   ScalerCH                         vm7:scaler1
        shutter  SimulatedApsPssShutterWithStatus
        ======== ================================ =============

        Out[1]: <pyRestTable.rest_table.Table at 0x7fa4398c7cf8>

        In [2]:

    (new in apstools release 1.1.8)
    """
    table = pyRestTable.Table()
    table.labels = ["name", "ophyd structure"]
    if show_pv:
        table.addLabel("EPICS PV")
    if verbose:
        table.addLabel("object representation")
    table.addLabel("label(s)")
    if symbols is None:
        # the default choice
        g = ipython_shell_namespace()
        if len(g) == 0:
            # ultimate fallback
            g = globals()
    else:
        g = symbols
    for k, v in sorted(g.items()):
        if isinstance(v, (ophyd.Signal, ophyd.Device)):
            row = [k, v.__class__.__name__]
            if show_pv:
                if hasattr(v, "pvname"):
                    row.append(v.pvname)
                elif hasattr(v, "prefix"):
                    row.append(v.prefix)
                else:
                    row.append("")
            if verbose:
                row.append(str(v))
            row.append(" ".join(v._ophyd_labels_))
            table.addRow(row)
    if printing:
        print(table)
    return table


def split_quoted_line(line):
    """
    splits a line into words some of which might be quoted

    TESTS::

        FlyScan 0   0   0   blank
        FlyScan 5   2   0   "empty container"
        FlyScan 5   12   0   "even longer name"
        SAXS 0 0 0 blank
        SAXS 0 0 0 "blank"

    RESULTS::

        ['FlyScan', '0', '0', '0', 'blank']
        ['FlyScan', '5', '2', '0', 'empty container']
        ['FlyScan', '5', '12', '0', 'even longer name']
        ['SAXS', '0', '0', '0', 'blank']
        ['SAXS', '0', '0', '0', 'blank']

    """
    parts = []

    # look for open and close quoted parts and combine them
    quoted = False
    multi = None
    for p in line.split():
        if not quoted and p.startswith('"'):  # begin quoted text
            quoted = True
            multi = ""

        if quoted:
            if len(multi) > 0:
                multi += " "
            multi += p
            if p.endswith('"'):  # end quoted text
                quoted = False

        if not quoted:
            if multi is not None:
                parts.append(multi[1:-1])  # remove enclosing quotes
                multi = None
            else:
                parts.append(p)

    return parts


def summarize_runs(since=None, db=None):
    """
    Report bluesky run metrics from the databroker.

    * How many different plans?
    * How many runs?
    * How many times each run was used?
    * How frequently?  (TODO:)

    PARAMETERS

    since
        *str* :
        Report all runs since this ISO8601 date & time
        (default: ``1995``)
    db
        *object* :
        Instance of ``databroker.Broker()``
        (default: ``db`` from the IPython shell)
    """
    db = db or ipython_shell_namespace()["db"]
    # no APS X-ray experiment data before 1995!
    since = since or "1995"
    cat = db.v2.search(databroker.queries.TimeRange(since=since))
    plans = defaultdict(list)
    t0 = time.time()
    for n, uid in enumerate(cat):
        t1 = time.time()
        # next step is very slow (0.01 - 0.5 seconds each!)
        run = cat[uid]
        t2 = time.time()
        plan_name = run.metadata["start"].get("plan_name", "unknown")
        # fmt:off
        dt = datetime.datetime.fromtimestamp(
            run.metadata["start"]["time"]
        ).isoformat()
        # fmt:on
        scan_id = run.metadata["start"].get("scan_id", "unknown")
        # fmt: off
        plans[plan_name].append(
            dict(
                plan_name=plan_name,
                dt=dt,
                time_start=dt,
                uid=uid,
                scan_id=scan_id,
            )
        )
        # fmt: on
        logger.debug(
            "%s %s dt1=%4.01fus dt2=%5.01fms %s",
            scan_id,
            dt,
            (t1 - t0) * 1e6,
            (t2 - t1) * 1e3,
            plan_name,
        )
        t0 = time.time()

    def sorter(plan_name):
        return len(plans[plan_name])

    table = pyRestTable.Table()
    table.labels = "plan quantity".split()
    for k in sorted(plans.keys(), key=sorter, reverse=True):
        table.addRow((k, sorter(k)))
    table.addRow(("TOTAL", n + 1))
    print(table)


def text_encode(source):
    """Encode ``source`` using the default codepoint."""
    return source.encode(errors="ignore")


def to_unicode_or_bust(obj, encoding="utf-8"):
    """from: http://farmdev.com/talks/unicode/  ."""
    if isinstance(obj, str):
        if not isinstance(obj, str):
            obj = str(obj, encoding)
    return obj


def trim_string_for_EPICS(msg):
    """String must not exceed EPICS PV length."""
    if len(msg) > MAX_EPICS_STRINGOUT_LENGTH:
        msg = msg[: MAX_EPICS_STRINGOUT_LENGTH - 1]
    return msg


def unix(command, raises=True):
    """
    Run a UNIX command, returns (stdout, stderr).

    PARAMETERS

    command
        *str* :
        UNIX command to be executed
    raises
        *bool* :
        If ``True``, will raise exceptions as needed,
        default: ``True``
    """
    if sys.platform not in ("linux", "linux2"):
        emsg = f"Cannot call unix() when OS={sys.platform}"
        raise RuntimeError(emsg)

    process = subprocess.Popen(
        command,
        shell=True,
        stdin=subprocess.PIPE,
        stdout=subprocess.PIPE,
        stderr=subprocess.PIPE,
    )

    stdout, stderr = process.communicate()

    if len(stderr) > 0:
        emsg = f"unix({command}) returned error:\n{stderr}"
        logger.error(emsg)
        if raises:
            raise RuntimeError(emsg)

    return stdout, stderr


def connect_pvlist(pvlist, wait=True, timeout=2, poll_interval=0.1):
    """
    Given list of EPICS PV names, return dict of EpicsSignal objects.

    PARAMETERS

    pvlist
        *[str]* :
        list of EPICS PV names
    wait
        *bool* :
        should wait for EpicsSignal objects to connect
        (default: ``True``)
    timeout
        *float* :
        maximum time to wait for PV connections, seconds
        (default: 2.0)
    poll_interval
        *float* :
        time to sleep between checks for PV connections, seconds
        (default: 0.1)
    """
    obj_dict = OrderedDict()
    for item in pvlist:
        if len(item.strip()) == 0:
            continue
        pvname = item.strip()
        oname = "signal_{}".format(len(obj_dict))
        obj = ophyd.EpicsSignal(pvname, name=oname)
        obj_dict[oname] = obj

    if wait:
        times_up = time.time() + min(0, timeout)
        poll_interval = min(0.01, poll_interval)
        waiting = True
        while waiting and time.time() < times_up:
            time.sleep(poll_interval)
            waiting = False in [o.connected for o in obj_dict.values()]
        if waiting:
            n = OrderedDict()
            for k, v in obj_dict.items():
                if v.connected:
                    n[k] = v
                else:
                    print(f"Could not connect {v.pvname}")
            if len(n) == 0:
                raise RuntimeError("Could not connect any PVs in the list")
            obj_dict = n

    return obj_dict


class EmailNotifications(object):
    """
    send email notifications when requested

    .. index:: apstools Utility; EmailNotifications

    use default OS mail utility (so no credentials needed)

    EXAMPLE

    Send email(s) when `feedback_limits_approached`
    (a hypothetical boolean) is `True`::

        # setup
        from apstools.utils import EmailNotifications

        SENDER_EMAIL = "instrument_user@email.host.tld"

        email_notices = EmailNotifications(SENDER_EMAIL)
        email_notices.add_addresses(
            # This list receives email when send() is called.
            "joe.user@goodmail.com",
            "instrument_team@email.host.tld",
            # others?
        )

        # ... later

        if feedback_limits_approached:
            # send emails to list
            subject = "Feedback problem"
            message = "Feedback is very close to its limits."
            email_notices.send(subject, message)
    """

    def __init__(self, sender=None):
        self.addresses = []
        self.notify_on_feedback = True
        self.sender = sender or "nobody@localhost"
        self.smtp_host = "localhost"

    def add_addresses(self, *args):
        for address in args:
            self.addresses.append(address)

    @run_in_thread
    def send(self, subject, message):
        """send ``message`` to all addresses"""
        msg = MIMEText(message)
        msg["Subject"] = subject
        msg["From"] = self.sender
        msg["To"] = ",".join(self.addresses)
        s = smtplib.SMTP(self.smtp_host)
        s.sendmail(self.sender, self.addresses, msg.as_string())
        s.quit()


class ExcelDatabaseFileBase(object):
    """
    base class: read-only support for Excel files, treat them like databases

    .. index:: apstools Utility; ExcelDatabaseFileBase

    Use this class when creating new, specific spreadsheet support.

    EXAMPLE

    Show how to read an Excel file where one of the columns
    contains a unique key.  This allows for random access to
    each row of data by use of the *key*.

    ::

        class ExhibitorsDB(ExcelDatabaseFileBase):
            '''
            content for exhibitors from the Excel file
            '''
            EXCEL_FILE = os.path.join("resources", "exhibitors.xlsx")
            LABELS_ROW = 2

            def handle_single_entry(self, entry):
                '''any special handling for a row from the Excel file'''
                pass

            def handleExcelRowEntry(self, entry):
                '''identify unique key (row of the Excel file)'''
                key = entry["Name"]
                self.db[key] = entry

    """

    EXCEL_FILE = None  # subclass MUST define
    # EXCEL_FILE = os.path.join("abstracts", "index of abstracts.xlsx")
    LABELS_ROW = 3  # labels are on line LABELS_ROW+1 in the Excel file

    def __init__(self, ignore_extra=True):
        self.db = OrderedDict()
        self.data_labels = None
        if self.EXCEL_FILE is None:
            raise ValueError("subclass must define EXCEL_FILE")
        self.fname = os.path.join(os.getcwd(), self.EXCEL_FILE)

        self.sheet_name = 0

        self.parse(ignore_extra=ignore_extra)

    def handle_single_entry(self, entry):  # subclass MUST override
        # fmt: off
        raise NotImplementedError(
            "subclass must override handle_single_entry() method"
        )
        # fmt: on

    def handleExcelRowEntry(self, entry):  # subclass MUST override
        # fmt: off
        raise NotImplementedError(
            "subclass must override handleExcelRowEntry() method"
        )
        # fmt: on

    def parse(
        self, labels_row_num=None, data_start_row_num=None, ignore_extra=True,
    ):
        labels_row_num = labels_row_num or self.LABELS_ROW
        try:
            wb = openpyxl.load_workbook(self.fname)
            ws = wb.worksheets[self.sheet_name]
            if ignore_extra:
                # ignore data outside of table in spreadsheet file
                data = list(ws.rows)[labels_row_num:]
                self.data_labels = []
                for c in data[0]:
                    if c.value is None:
                        break
                    self.data_labels.append(c.value)
                rows = []
                for r in data[1:]:
                    if r[0].value is None:
                        break
                    rows.append(r[: len(self.data_labels)])
            else:
                # use the whole sheet
                rows = list(ws.rows)
                # create the column titles
                # fmt: off
                self.data_labels = [
                    f"Column_{i+1}" for i in range(len(rows[0]))
                ]
                # fmt: on
        except openpyxl.utils.exceptions.InvalidFileException as exc:
            raise ExcelReadError(exc)
        for row in rows:
            entry = OrderedDict()
            for _col, label in enumerate(self.data_labels):
                entry[label] = row[_col].value
                self.handle_single_entry(entry)
            self.handleExcelRowEntry(entry)

    def _getExcelColumnValue(self, row_data, col):
        v = row_data[col]
        if self._isExcel_nan(v):
            v = None
        else:
            v = to_unicode_or_bust(v)
            if isinstance(v, str):
                v = v.strip()
        return v

    def _isExcel_nan(self, value):
        if not isinstance(value, float):
            return False
        return math.isnan(value)


class ExcelDatabaseFileGeneric(ExcelDatabaseFileBase):
    """
    Generic (read-only) handling of Excel spreadsheet-as-database

    .. index:: apstools Utility; ExcelDatabaseFileGeneric
    .. index:: Excel scan, scan; Excel

    .. note:: This is the class to use when reading Excel spreadsheets.

    In the spreadsheet, the first sheet should contain the table to be
    used. By default (see keyword parameter ``labels_row``), the table
    should start in cell A4.  The column labels are given in row 4.  A
    blank column should appear to the right of the table (see keyword
    parameter ``ignore_extra``). The column labels will describe the
    action and its parameters.  Additional columns may be added for
    metadata or other purposes.

    The rows below the column labels should contain actions and
    parameters for those actions, one action per row.

    To make a comment, place a ``#`` in the action column.  A comment
    should be ignored by the bluesky plan that reads this table. The
    table will end with a row of empty cells.

    While it's a good idea to put the ``action`` column first, that is
    not necessary. It is not even necessary to name the column
    ``action``. You can re-arrange the order of the columns and change
    their names **as long as** the column names match what text strings
    your Python code expects to find.

    A future upgrade [#]_ will allow the table boundaries to be named by
    Excel when using Excel's ``Format as Table`` [#]_ feature. For now,
    leave a blank row and column at the bottom and right edges of the
    table.

    .. [#] https://github.com/BCDA-APS/apstools/issues/122
    .. [#] Excel's ``Format as Table``:
        https://support.office.com/en-us/article/Format-an-Excel-table-6789619F-C889-495C-99C2-2F971C0E2370

    PARAMETERS

    filename
        *str* :
        name (absolute or relative) of Excel spreadsheet file
    labels_row
        *int* :
        Row (zero-based numbering) of Excel file with column labels,
        default: ``3`` (Excel row 4)
    ignore_extra
        *bool* :
        When ``True``, ignore any cells outside of the table, default:
        ``True``.

        Note that when ``True``, a row of cells *within* the table will
        be recognized as the end of the table, even if there are
        actions in following rows.  To force an empty row, use
        a comment symbol ``#`` (actually, any non-empty content will work).

        When ``False``, cells with other information (in Sheet 1) will
        be made available, sometimes with unpredictable results.

    EXAMPLE

    See section :ref:`example_run_command_file` for more examples.

    (See also :ref:`example screen shot
    <excel_plan_spreadsheet_screen>`.) Table (on Sheet 1) begins on row
    4 in first column::

        1  |  some text here, maybe a title
        2  |  (could have content here)
        3  |  (or even more content here)
        4  |  action  | sx   | sy   | sample     | comments          |  | <-- leave empty column
        5  |  close   |      |                   | close the shutter |  |
        6  |  image   | 0    | 0    | dark       | dark image        |  |
        7  |  open    |      |      |            | open the shutter  |  |
        8  |  image   | 0    | 0    | flat       | flat field image  |  |
        9  |  image   | 5.1  | -3.2 | 4140 steel | heat 9172634      |  |
        10 |  scan    | 5.1  | -3.2 | 4140 steel | heat 9172634      |  |
        11 |  scan    | 0    | 0    | blank      |                   |  |
        12 |
        13 |  ^^^ leave empty row ^^^
        14 | (could have content here)



    Example python code to read this spreadsheet::

        from apstools.utils import ExcelDatabaseFileGeneric, cleanupText

        def myExcelPlan(xl_file, md={}):
            excel_file = os.path.abspath(xl_file)
            xl = ExcelDatabaseFileGeneric(excel_file)
            for i, row in xl.db.values():
                # prepare the metadata
                _md = {cleanupText(k): v for k, v in row.items()}
                _md["xl_file"] = xl_file
                _md["excel_row_number"] = i+1
                _md.update(md) # overlay with user-supplied metadata

                # determine what action to take
                action = row["action"].lower()
                if action == "open":
                    yield from bps.mv(shutter, "open")
                elif action == "close":
                    yield from bps.mv(shutter, "close")
                elif action == "image":
                    # your code to take an image, given **row as parameters
                    yield from my_image(**row, md=_md)
                elif action == "scan":
                    # your code to make a scan, given **row as parameters
                    yield from my_scan(**row, md=_md)
                else:
                    print(f"no handling for row {i+1}: action={action}")

        # execute this plan through the RunEngine
        RE(myExcelPlan("spreadsheet.xlsx", md=dict(purpose="apstools demo"))

    """

    def __init__(self, filename, labels_row=3, ignore_extra=True):
        self._index_ = 0
        self.EXCEL_FILE = self.EXCEL_FILE or filename
        self.LABELS_ROW = labels_row
        ExcelDatabaseFileBase.__init__(self, ignore_extra=ignore_extra)

    def handle_single_entry(self, entry):
        pass

    def handleExcelRowEntry(self, entry):
        """use row number as the unique key"""
        key = str(self._index_)
        self.db[key] = entry
        self._index_ += 1


def ipython_profile_name():
    """
    return the name of the current ipython profile or ``None``

    Example (add to default RunEngine metadata)::

        RE.md['ipython_profile'] = str(ipython_profile_name())
        print("using profile: " + RE.md['ipython_profile'])

    """
    from IPython import get_ipython

    return get_ipython().profile


def ipython_shell_namespace():
    """
    get the IPython shell's namespace dictionary (or empty if not found)
    """
    try:
        from IPython import get_ipython

        ns = get_ipython().user_ns
    except AttributeError:
        ns = {}
    return ns


def select_mpl_figure(x, y):
    """
    get the MatPlotLib Figure window for y vs x

    PARAMETERS

    x
        *object*:
        X axis object (an ``ophyd.Signal``)
    y
        ophyd object:
        X axis object (an ``ophyd.Signal``)

    RETURNS

    object or ``None``:
        Instance of ``matplotlib.pyplot.Figure()``
    """
    import matplotlib.pyplot as plt

    figure_name = f"{y.name} vs {x.name}"
    if figure_name in plt.get_figlabels():
        return plt.figure(figure_name)


def select_live_plot(bec, signal):
    """
    get the *first* live plot that matches ``signal``

    PARAMETERS

    bec
        *object*:
        instance of ``bluesky.callbacks.best_effort.BestEffortCallback``
    signal
        *object*:
        The Y axis object (an ``ophyd.Signal``)

    RETURNS

    *object*:
        Instance of ``bluesky.callbacks.best_effort.LivePlotPlusPeaks()``
        or ``None``
    """
    for live_plot_dict in bec._live_plots.values():
        live_plot = live_plot_dict.get(signal.name)
        if live_plot is not None:
            return live_plot


def trim_plot_lines(bec, n, x, y):
    """
    find the plot with axes x and y and replot with at most the last *n* lines

    Note: :func:`trim_plot_lines` is not a bluesky plan.  Call it as
    normal Python function.

    EXAMPLE::

        trim_plot_lines(bec, 1, m1, noisy)

    PARAMETERS

    bec
        *object* :
        instance of BestEffortCallback

    n
        *int* :
        number of plots to keep

    x
        *object* :
        instance of ophyd.Signal (or subclass),
        independent (x) axis

    y
        *object* :
        instance of ophyd.Signal (or subclass),
        dependent (y) axis

    (new in release 1.3.5)
    """
    liveplot = select_live_plot(bec, y)
    if liveplot is None:
        logger.debug("no live plot found with signal '%s'", y.name)
        return

    fig = select_mpl_figure(x, y)
    if fig is None:
        logger.debug("no figure found with '%s vs %s'", y.name, x.name)
        return
    if len(fig.axes) == 0:
        logger.debug("no plots on figure: '%s vs %s'", y.name, x.name)
        return

    ax = fig.axes[0]
    while len(ax.lines) > n:
        try:
            ax.lines[0].remove()
        except ValueError as exc:
            if not str(exc).endswith("x not in list"):
                # fmt: off
                logger.warning(
                    "%s vs %s: mpl remove() error: %s",
                    y.name, x.name, str(exc),
                )
                # fmt: on
    ax.legend()
    liveplot.update_plot()
    logger.debug("trim complete")


def trim_plot_by_name(n=3, plots=None):
    """
    Find the plot(s) by name and replot with at most the last *n* lines.

    Note: this is not a bluesky plan.  Call it as normal Python function.

    It is recommended to call :func:`~trim_plot_by_name()` *before* the
    scan(s) that generate plots.  Plots are generated from a RunEngine
    callback, executed *after* the scan completes.

    PARAMETERS

    n
        *int* :
        number of plots to keep

    plots
        *str*, [*str*], or *None* :
        name(s) of plot windows to trim
        (default: all plot windows)

    EXAMPLES::

        trim_plot_by_name()   # default of n=3, apply to all plots
        trim_plot_by_name(5)  # change from default of n=3
        trim_plot_by_name(5, "noisy_det vs motor")  # just this plot
        trim_plot_by_name(
            5,
            ["noisy_det vs motor", "det noisy_det vs motor"]]
        )

    EXAMPLE::

        # use simulators from ophyd
        from bluesky import plans as bp
        from bluesky import plan_stubs as bps
        from ophyd.sim import *

        snooze = 0.25

        def scan_set():
            trim_plot_by_name()
            yield from bp.scan([noisy_det], motor, -1, 1, 5)
            yield from bp.scan([noisy_det, det], motor, -2, 1, motor2, 3, 1, 6)
            yield from bps.sleep(snooze)

        # repeat the_scans 15 times
        uids = RE(bps.repeat(scan_set, 15))

    (new in release 1.3.5)
    """
    import matplotlib.pyplot as plt

    if isinstance(plots, str):
        plots = [plots]

    for fig_name in plt.get_figlabels():
        if plots is None or fig_name in plots:
            fig = plt.figure(fig_name)
            for ax in fig.axes:
                while len(ax.lines) > n:
                    ax.lines[0].remove()
                # update the plot legend
                ax.legend()


def print_snapshot_list(db, printing=True, **search_criteria):
    """
    print (stdout) a list of all snapshots in the databroker

    USAGE::

        print_snapshot_list(db, )
        print_snapshot_list(db, purpose="this is an example")
        print_snapshot_list(db, since="2018-12-21", until="2019")

    EXAMPLE::

        In [16]: from apstools.utils import print_snapshot_list
            ...: from apstools.callbacks import SnapshotReport
            ...: print_snapshot_list(db, since="2018-12-21", until="2019")
            ...:
        = ======== ========================== ==================
        # uid      date/time                  purpose
        = ======== ========================== ==================
        0 d7831dae 2018-12-21 11:39:52.956904 this is an example
        1 5049029d 2018-12-21 11:39:30.062463 this is an example
        2 588e0149 2018-12-21 11:38:43.153055 this is an example
        = ======== ========================== ==================

        In [17]: SnapshotReport().print_report(db["5049029d"])

        ========================================
        snapshot: 2018-12-21 11:39:30.062463
        ========================================

        example: example 2
        hints: {}
        iso8601: 2018-12-21 11:39:30.062463
        look: can snapshot text and arrays too
        note: no commas in metadata
        plan_description: archive snapshot of ophyd Signals (usually EPICS PVs)
        plan_name: snapshot
        plan_type: generator
        purpose: this is an example
        scan_id: 1
        software_versions: {
            'python':
                '''3.6.2 |Continuum Analytics, Inc.| (default, Jul 20 2017, 13:51:32)
                [GCC 4.4.7 20120313 (Red Hat 4.4.7-1)]''',
            'PyEpics': '3.3.1',
            'bluesky': '1.4.1',
            'ophyd': '1.3.0',
            'databroker': '0.11.3',
            'apstools': '0.0.38'
            }
        time: 1545413970.063167
        uid: 5049029d-075c-453c-96d2-55431273852b

        ========================== ====== ================ ===================
        timestamp                  source name             value
        ========================== ====== ================ ===================
        2018-12-20 18:24:34.220028 PV     compress         [0.1, 0.2, 0.3]
        2018-12-13 14:49:53.121188 PV     gov:HOSTNAME     otz.aps.anl.gov
        2018-12-21 11:39:24.268148 PV     gov:IOC_CPU_LOAD 0.22522317161410768
        2018-12-21 11:39:24.268151 PV     gov:SYS_CPU_LOAD 9.109026666525944
        2018-12-21 11:39:30.017643 PV     gov:iso8601      2018-12-21T11:39:30
        2018-12-13 14:49:53.135016 PV     otz:HOSTNAME     otz.aps.anl.gov
        2018-12-21 11:39:27.705304 PV     otz:IOC_CPU_LOAD 0.1251210270549924
        2018-12-21 11:39:27.705301 PV     otz:SYS_CPU_LOAD 11.611234438304471
        2018-12-21 11:39:30.030321 PV     otz:iso8601      2018-12-21T11:39:30
        ========================== ====== ================ ===================

        exit_status: success
        num_events: {'primary': 1}
        run_start: 5049029d-075c-453c-96d2-55431273852b
        time: 1545413970.102147
        uid: 6c1b2100-1ef6-404d-943e-405da9ada882

    """
    t = pyRestTable.Table()
    t.addLabel("#")
    t.addLabel("uid")
    t.addLabel("date/time")
    t.addLabel("#items")
    t.addLabel("purpose")
    search_criteria["plan_name"] = "snapshot"
    for i, h in enumerate(db(**search_criteria)):
        uid = h.start["uid"].split("-")[0]
        n = len(list(h.start.keys()))
        t.addRow((i, uid, h.start["iso8601"], n, h.start["purpose"]))
    if printing:
        print(t)
    return t


def json_export(headers, filename, zipfilename=None):
    """
    DEPRECATED: Use *databroker-pack* package instead.

    write a list of headers (from databroker) to a file

    PARAMETERS

    headers
        *[headers]* or ``databroker._core.Results`` object :
        list of databroker headers as returned from
        ``db(...search criteria...)``
    filename
        *str* :
        name of file into which to write JSON
    zipfilename
        *str* or ``None`` :
        name of ZIP file container of ``filename``
        (if ``None``, do not ZIP ``filename``)

        .. note::  If writing to a ZIP file, the data file is
           *only* written into the ZIP file.

    EXAMPLE::

        from databroker import Broker
        db = Broker.named("mongodb_config")
        headers = db(plan_name="count", since="2019-04-01")

        json_export(
            headers,
            "data.json",
            zipfilename="bluesky_data.zip")

    EXAMPLE: READ THE ZIP FILE:

     using :func:`~json_import`::

        datasets = json_import("data.json", zipfilename="bluesky_data.zip")

    EXAMPLE: READ THE JSON TEXT FILE

    using :func:`~json_import`::

        datasets = json_import("data.json)

    """
    warnings.warn(
        "DEPRECATED: json_import() will be removed"
        " in a future release.  Instead, use *databroker-pack* package.",
        DeprecationWarning,
    )
    datasets = [list(h.documents()) for h in headers]
    buf = json.dumps(datasets, cls=NumpyEncoder, indent=2)

    if zipfilename is None:
        with open(filename, "w") as fp:
            fp.write(buf)
    else:
        with zipfile.ZipFile(zipfilename, "w", allowZip64=True) as fp:
            fp.writestr(filename, buf, compress_type=zipfile.ZIP_LZMA)


def json_import(filename, zipfilename=None):
    """
    DEPRECATED: Use *databroker-pack* package instead.

    read the file exported by :func:`~json_export()`

    RETURNS

    datasets :
        *list of documents* :
        list of
        `documents <https://blueskyproject.io/bluesky/documents.html/>`_,
        such as returned by
        ``[list(h.documents()) for h in db]``

        See:
        https://blueskyproject.io/databroker/generated/databroker.Header.documents.html

    EXAMPLE

    Insert the datasets into the databroker ``db``::

        def insert_docs(db, datasets):
            for i, h in enumerate(datasets):
                print(f"{i+1}/{len(datasets)} : {len(h)} documents")
                for k, doc in h:
                    db.insert(k, doc)

    """
    warnings.warn(
        "DEPRECATED: json_import() will be removed"
        " in a future release.  Instead, use *databroker-pack* package.",
        DeprecationWarning,
    )
    if zipfilename is None:
        with open(filename, "r") as fp:
            buf = fp.read()
            datasets = json.loads(buf)
    else:
        with zipfile.ZipFile(zipfilename, "r") as fp:
            buf = fp.read(filename).decode("utf-8")
            datasets = json.loads(buf)

    return datasets


def redefine_motor_position(motor, new_position):
    """set EPICS motor record's user coordinate to ``new_position``"""
    yield from bps.mv(motor.set_use_switch, 1)
    yield from bps.mv(motor.user_setpoint, new_position)
    yield from bps.mv(motor.set_use_switch, 0)


def quantify_md_key_use(
    key=None, db=None, catalog_name=None, since=None, until=None, query=None,
):
    """
    print table of different ``key`` values and how many times each appears

    PARAMETERS

    key
        *str* :
        one of the metadata keys in a run's start document
        (default: ``plan_name``)
    db
        *object* :
        Instance of databroker v1 ``Broker`` or v2 ``catalog``
        (default: see ``catalog_name`` keyword argument)
    catalog_name
        *str* :
        Name of databroker v2 catalog, used when supplied ``db`` is ``None``.
        (default: ``mongodb_config``)
    since
        *str* :
        include runs that started on or after this ISO8601 time
        (default: ``1995-01-01``)
    until
        *str* :
        include runs that started before this ISO8601 time
        (default: ``2100-12-31``)
    query
        *dict* :
        mongo query dictionary, used to filter the results
        (default: ``{}``)

        see: https://docs.mongodb.com/manual/reference/operator/query/

    EXAMPLES::

        quantify_md_key_use(key="proposal_id")
        quantify_md_key_use(key="plan_name", catalog_name="9idc", since="2020-07")
        quantify_md_key_use(key="beamline_id", catalog_name="9idc")
        quantify_md_key_use(key="beamline_id",
                            catalog_name="9idc",
                            query={'plan_name': 'Flyscan'},
                            since="2020",
                            until="2020-06-21 21:51")
        quantify_md_key_use(catalog_name="8id", since="2020-01", until="2020-03")

    """
    key = key or "plan_name"
    catalog_name = catalog_name or "mongodb_config"
    query = query or {}
    since = since or "1995-01-01"
    until = until or "2100-12-31"

    cat = (
        (db or databroker.catalog[catalog_name])
        .v2.search(databroker.queries.TimeRange(since=since, until=until))
        .search(query)
    )

    items = []
    while True:
        runs = cat.search({key: {"$exists": True, "$nin": items}})
        if len(runs) == 0:
            break
        else:
            items.append(runs.v1[-1].start.get(key))

    def sorter(key):
        if key is None:
            key = " None"
        return str(key)

    table = pyRestTable.Table()
    table.labels = f"{key} #runs".split()
    for item in sorted(items, key=sorter):
        table.addRow((item, len(cat.search({key: item}))))
    print(table)


def copy_filtered_catalog(source_cat, target_cat, query=None):
    """
    copy filtered runs from source_cat to target_cat

    PARAMETERS

    source_cat
        *obj* :
        instance of `databroker.Broker` or `databroker.catalog[name]`
    target_cat
        *obj* :
        instance of `databroker.Broker` or `databroker.catalog[name]`
    query
        *dict* :
        mongo query dictionary, used to filter the results
        (default: ``{}``)

        see: https://docs.mongodb.com/manual/reference/operator/query/

    example::

        copy_filtered_catalog(
            databroker.Broker.named("mongodb_config"),
            databroker.catalog["test1"],
            {'plan_name': 'snapshot'})
    """
    query = query or {}
    for i, uid in enumerate(source_cat.v2.search(query)):
        run = source_cat.v1[uid]
        # fmt: off
        logger.debug(
            "%d  %s  #docs=%d", i + 1, uid, len(list(run.documents()))
        )
        # fmt: on
        for key, doc in run.documents():
            target_cat.v1.insert(key, doc)


_findpv_registry = None


class PVRegistry:
    """
    Cross-reference EPICS PVs with ophyd EpicsSignalBase objects.
    """

    def __init__(self, ns=None):
        """
        Search ophyd objects for PV or ophyd names.

        The rebuild starts with the IPython console namespace
        (and defaults to the global namespace if the former
        cannot be obtained).

        PARAMETERS

        ns *dict* or `None`: namespace dictionary
        """
        self._pvdb = defaultdict(lambda: defaultdict(list))
        self._odb = {}
        self._device_name = None
        self._known_device_names = []
        g = ns or ipython_shell_namespace() or globals()

        # kickoff the registration process
        # fmt: off
        logger.debug(
            "Cross-referencing EPICS PVs with Python objects & ophyd symbols"
        )
        # fmt: on
        self._ophyd_epicsobject_walker(g)

    def _ophyd_epicsobject_walker(self, parent):
        """
        Walk through the parent object for ophyd Devices & EpicsSignals.

        This function is used to rebuild the ``self._pvdb`` object.
        """
        if isinstance(parent, dict):
            keys = parent.keys()
        else:
            keys = parent.component_names
            _nm_base = self._device_name
        for k in keys:
            if isinstance(parent, dict):
                _nm_base = []
                v = self._ref_dict(parent, k)
            else:
                v = self._ref_object_attribute(parent, k)
            if v is None:
                continue
            # print(k, type(v))
            if isinstance(v, ophyd.signal.EpicsSignalBase):
                try:
                    self._signal_processor(v)
                    self._odb[v.name] = ".".join(self._device_name + [k])
                except (KeyError, RuntimeError) as exc:
                    # fmt: off
                    logger.error(
                        "Exception while examining key '%s': (%s)", k, exc
                    )
                    # fmt: on
            elif isinstance(v, ophyd.Device):
                # print("Device", v.name)
                self._device_name = _nm_base + [k]
                if v.name not in self._known_device_names:
                    self._odb[v.name] = ".".join(self._device_name)
                    self._known_device_names.append(v.name)
                    self._ophyd_epicsobject_walker(v)

    def _ref_dict(self, parent, key):
        """Accessor used by ``_ophyd_epicsobject_walker()``"""
        return parent[key]

    def _ref_object_attribute(self, parent, key):
        """Accessor used by ``_ophyd_epicsobject_walker()``"""
        try:
            obj = getattr(parent, key, None)
            return obj
        except (KeyError, RuntimeError, TimeoutError) as exc:
            # fmt: off
            logger.error(
                "Exception while getting object '%s.%s': (%s)",
                ".".join(self._device_name), key, exc,
            )
            # fmt: on

    def _register_signal(self, signal, pv, mode):
        """Register a signal with the given mode."""
        fdn = full_dotted_name(signal)
        if fdn not in self._pvdb[pv][mode]:
            self._pvdb[pv][mode].append(fdn)

    def _signal_processor(self, signal):
        """Register a signal's read & write PVs."""
        self._register_signal(signal, signal._read_pv.pvname, "R")
        if hasattr(signal, "_write_pv"):
            self._register_signal(signal, signal._write_pv.pvname, "W")

    def search_by_mode(self, pvname, mode="R"):
        """Search for PV in specified mode."""
        if mode not in ["R", "W"]:
            raise ValueError(
                f"Incorrect mode given ({mode}." "  Must be either `R` or `W`."
            )
        return self._pvdb[pvname][mode]

    def search(self, pvname):
        """Search for PV in both read & write modes."""
        return dict(
            read=self.search_by_mode(pvname, "R"),
            write=self.search_by_mode(pvname, "W"),
        )

    def ophyd_search(self, oname):
        """Search for ophyd object by ophyd name."""
        return self._odb.get(oname)


def _get_pv_registry(force_rebuild, ns):
    """
    Check if need to build/rebuild the PV registry.

    PARAMETERS

    force_rebuild
        *bool* :
        If ``True``, rebuild the internal registry that maps
        EPICS PV names to ophyd objects.
    ns
        *dict* or `None` :
        Namespace dictionary of Python objects.

    """
    global _findpv_registry
    if _findpv_registry is None or force_rebuild:
        _findpv_registry = PVRegistry(ns=ns)
    return _findpv_registry


def findbyname(oname, force_rebuild=False, ns=None):
    """
    Find the ophyd (dotted name) object associated with the given ophyd name.

    PARAMETERS

    oname
        *str* :
        ophyd name to search
    force_rebuild
        *bool* :
        If ``True``, rebuild the internal registry that maps
        ophyd names to ophyd objects.
    ns
        *dict* or `None` :
        Namespace dictionary of Python objects.

    RETURNS

    str or ``None``:
        Name of the ophyd object.

    EXAMPLE::

        In [45]: findbyname("adsimdet_cam_acquire")
        Out[45]: 'adsimdet.cam.acquire'

    (new in apstools 1.5.0)
    """
    return _get_pv_registry(force_rebuild, ns).ophyd_search(oname)


def findbypv(pvname, force_rebuild=False, ns=None):
    """
    Find all ophyd objects associated with the given EPICS PV.

    PARAMETERS

    pvname
        *str* :
        EPICS PV name to search
    force_rebuild
        *bool* :
        If ``True``, rebuild the internal registry that maps
        EPICS PV names to ophyd objects.
    ns
        *dict* or `None` :
        Namespace dictionary of Python objects.

    RETURNS

    dict or ``None``:
        Dictionary of matching ophyd objects, keyed by how the
        PV is used by the ophyd signal.  The keys are
        ``read`` and ``write``.

    EXAMPLE::

        In [45]: findbypv("ad:cam1:Acquire")
        Out[45]: {'read': [], 'write': ['adsimdet.cam.acquire']}

        In [46]: findbypv("ad:cam1:Acquire_RBV")
        Out[46]: {'read': ['adsimdet.cam.acquire'], 'write': []}

    """
    return _get_pv_registry(force_rebuild, ns).search(pvname)<|MERGE_RESOLUTION|>--- conflicted
+++ resolved
@@ -1163,21 +1163,6 @@
     if printing:
         if lr.cat is not None:
             print(f"catalog: {lr.cat.name}")
-<<<<<<< HEAD
-        if printing == "smart":
-            try:
-                from IPython import get_ipython
-
-                get_ipython()  # console or notebook will handle
-            except NameError:
-                do_print = True  # we print it here
-            if tablefmt == "table":
-                do_print = True
-        else:
-            do_print = True
-    if do_print:
-=======
->>>>>>> 806c0146
         print(obj)
         return
     return obj
