..
  This file describes user-visible changes between the versions.

Change History
##############

The project `milestones <https://github.com/BCDA-APS/apstools/milestones>`_
describe the future plans.

<<<<<<< HEAD
.. :1.6.0:  release expected by 2021-02-01

:1.5.3:  release expected by 2021-11-01

   * `#541 <https://github.com/BCDA-APS/apstools/pull/541>`_
      Add device support for SRS570 preamplifier from synApps.
      Hoisted from 4-ID-C Polar and 8-ID-I XPCS.
=======
:1.5.3:  release expected by 2021-11-01

   * `#546 <https://github.com/BCDA-APS/apstools/pull/546>`_
      Start EPICS IOCs (gp & ad) for unit tests in GitHub workflow.
>>>>>>> 923f382e

:1.5.2:  released 2021-09-29

   * Drop Codacy (https://app.codacy.com/gh/BCDA-APS/apstools) as no longer needed.

   * `#540 <https://github.com/BCDA-APS/apstools/pull/540>`_
      Add ``apstools.utils.listplans()`` function.

   * `#534 <https://github.com/BCDA-APS/apstools/pull/534>`_
      Add ``apstools.utils.OverrideParameters`` class.
      Hoisted from APS USAXS instrument.

   * `#537 <https://github.com/BCDA-APS/apstools/pull/537>`_
      Enhancements to ``apstools.utils.listruns()``:

      * Add search by list of ``scan_id`` or ``uid`` values.
      * Optimize search speed.

   * `#534 <https://github.com/BCDA-APS/apstools/pull/534>`_
      Add ``apstools.plans.documentation_run()`` plan.
      Hoisted from APS USAXS instrument.

   * `#528 <https://github.com/BCDA-APS/apstools/pull/528>`_
      Add ``kind=`` kwarg to synApps Devices.

   * `#539 <https://github.com/BCDA-APS/apstools/pull/539>`_
      Break ``devices`` into submodule ``_devices``.

:1.5.1:  released 2021-07-22

   * `#522 <https://github.com/BCDA-APS/apstools/issues/522>`_
      Deprecate `apstools.devices.ProcessController`.
      Suggest `ophyd.PVPositioner` instead.

   * `#521 <https://github.com/BCDA-APS/apstools/issues/521>`_
      Enhancement: new functions: getRunData(), getRunDataValue(),
      getStreamValues() & listRunKeys()

   * `#518 <https://github.com/BCDA-APS/apstools/issues/518>`_
      Bug fixed: TypeError from summary() of CalcoutRecord

   * `#517 <https://github.com/BCDA-APS/apstools/pull/517>`_
      Added support for python 3.9.

   * `#514 <https://github.com/BCDA-APS/apstools/pull/514>`_
      Refactor 'SIGNAL.value' to 'SIGNAL.get()'

:1.5.0:  released 2021-04-02

   * `#504 comment <https://github.com/BCDA-APS/apstools/pull/504#issuecomment-804377418>`_
      Dropped support for python 3.6.

   * `#495 <https://github.com/BCDA-APS/apstools/pull/495>`_
      Dropped diffractometer support code.

   * `#511 <https://github.com/BCDA-APS/apstools/pull/511>`_
      & `#497 <https://github.com/BCDA-APS/apstools/pull/497>`_
      Add ``utils.findbyname()`` and ``utils.findbypv()`` functions.

   * `#506 <https://github.com/BCDA-APS/apstools/pull/506>`_
      ``spec2ophyd`` can now read SPEC config files from APS 17BM

   * `#504 <https://github.com/BCDA-APS/apstools/pull/504>`_
      Overhaul of listruns() using pandas.  Previous code
      renamed to listruns_v1_4().

   * `#503 <https://github.com/BCDA-APS/apstools/pull/503>`_
      Unit tests with data now used msgpack-backed databroker.

   * `#495 <https://github.com/BCDA-APS/apstools/pull/495>`_
      remove *hklpy* requirement since all diffractometer
      support code will be moved to
      [*hklpy*](https://github.com/bluesky/hklpy) package.

:1.4.1:  released: 2021-01-23

    * add Area Detector configuration examples:
      Pilatus & Perkin-Elmer, both writing image to HDF5 file

    * `#488 <https://github.com/BCDA-APS/apstools/pull/488>`_
       use first trigger_mode when priming AD plugin

    * `#487 <https://github.com/BCDA-APS/apstools/pull/487>`_
       ensure spec2ophyd code is packaged

:1.4.0:  released: 2021-01-15

    * `#483 <https://github.com/BCDA-APS/apstools/pull/483>`_
       Python code style must pass ``flake8`` test.

    * `#482 <https://github.com/BCDA-APS/apstools/pull/482>`_
       specwriter: Fix bug when plan_args structure includes a numpy
       ndarray.

    * `#474 <https://github.com/BCDA-APS/apstools/pull/474>`_
       :func:`apstools.utils.listruns()` now defaults to the
       current catalog in use.

       New functions:

       * :func:`apstools.utils.getDatabase`
       * :func:`apstools.utils.getDefaultDatabase`

    * `#472 <https://github.com/BCDA-APS/apstools/pull/472>`_
       Respond to changes in upstream packages.

       * package requirements
       * auto-detection of command list format (Excel or text)
       * use *openpyxl* [#]_ instead of *xlrd* [#]_ and
         *pandas* [#]_ to read Microsoft Excel `.xlsx` spreadsheet
         files

       .. [#] https://openpyxl.readthedocs.io
       .. [#] https://xlrd.readthedocs.io
       .. [#] https://pandas.pydata.org

    * `#470 <https://github.com/BCDA-APS/apstools/pull/470>`_
       Area Detector plugin preparation & detection.

       * :func:`apstools.devices.AD_plugin_primed()`
          re-written completely
       * :func:`apstools.devices.AD_prime_plugin()`
          replaced by :func:`apstools.devices.AD_prime_plugin2()`

    * `#463 <https://github.com/BCDA-APS/apstools/pull/463>`_
       Remove deprecated features.

       * ``apstools.suspenders.SuspendWhenChanged()``
       * ``apstools.utils.plot_prune_fifo()``
       * ``apstools.utils.show_ophyd_symbols()``
       * ``apstools.synapps.asyn.AsynRecord.binary_output_maxlength()``
       * ``apstools.devices.AD_warmed_up()``

    * `#451 <https://github.com/BCDA-APS/apstools/pull/451>`_
       Undulator and Kohzu monochromator functionalities

       * :class:`apstools.devices.ApsUndulator()`

         Adds some ``Signal`` components (such as setting `kind` kwarg)
         that are helpful in moving the undulator

:1.3.9:  released 2020-11-30

    * `#459 <https://github.com/BCDA-APS/apstools/pull/459>`_
       :ref:`apsbss`: list ESAFs & proposals from other cycles
    * `#457 <https://github.com/BCDA-APS/apstools/pull/457>`_
       :func:`apstools.utils.rss_mem()`: show memory used by this process

:1.3.8:  released: 2020-10-23

    * `#449 <https://github.com/BCDA-APS/apstools/pull/449>`_
       diffractometer wh() shows extra positioners
    * `#446 <https://github.com/BCDA-APS/apstools/pull/446>`_
       utils: device_read2table() renamed to listdevice()
    * `#445 <https://github.com/BCDA-APS/apstools/pull/445>`_
       synApps: add Device for iocStats
    * `#437 <https://github.com/BCDA-APS/apstools/pull/437>`_
       diffractometer add pa() report
    * `#426 <https://github.com/BCDA-APS/apstools/pull/426>`_
       diffractometer add simulated diffractometers
    * `#425 <https://github.com/BCDA-APS/apstools/pull/425>`_
       BUG fixed: listruns() when no stop document
    * `#423 <https://github.com/BCDA-APS/apstools/pull/423>`_
       BUG fixed: apsbss IOC starter script

:1.3.7:  released: 2020-09-18

    * `#422 <https://github.com/BCDA-APS/apstools/pull/422>`_
       additional AD support from APS USAXS
    * `#421 <https://github.com/BCDA-APS/apstools/pull/421>`_
       wait for undulator when start_button pushed
    * `#418 <https://github.com/BCDA-APS/apstools/pull/418>`_
       apsbss: only update APS run cycle name after current cycle ends

:1.3.6:  released 2020-09-04

    * `#416 <https://github.com/BCDA-APS/apstools/pull/416>`_
       apsbss: allow iso8601 time strings to have *option* for fractional seconds
    * `#415 <https://github.com/BCDA-APS/apstools/pull/415>`_
       Get APS cycle name from official source

:1.3.5:  released 2020-08-25

    * `#406 <https://github.com/BCDA-APS/apstools/pull/406>`_
       replace ``plot_prune_fifo()`` with ``trim_plot()``
       and ``trim_plot_by_name()``
    * `#405 <https://github.com/BCDA-APS/apstools/pull/405>`_
       add Y1 & Z2 read-only signal to Kohzu Monochromator device
    * `#403 <https://github.com/BCDA-APS/apstools/pull/403>`_
       deprecate ``SuspendWhenChanged()``

:1.3.4:  released 2020-08-14

    * `#400 <https://github.com/BCDA-APS/apstools/pull/400>`_
       resolve warnings and example documentation inconsistency
    * `#399 <https://github.com/BCDA-APS/apstools/pull/399>`_
       parse iso8601 date for py36
    * `#398 <https://github.com/BCDA-APS/apstools/pull/398>`_
       DiffractometerMixin: add wh() method
    * `#396 <https://github.com/BCDA-APS/apstools/pull/396>`_
       provide spec2ophyd application
    * `#394 <https://github.com/BCDA-APS/apstools/pull/394>`_
       add utils.copy_filtered_catalog()
    * `#392 <https://github.com/BCDA-APS/apstools/pull/392>`_
       RTD make parameter lists clearer
    * `#390 <https://github.com/BCDA-APS/apstools/pull/390>`_
       improve formatting of parameter list in RTD
    * `#388 <https://github.com/BCDA-APS/apstools/pull/388>`_
       add utils.quantify_md_key_use()
    * `#385 <https://github.com/BCDA-APS/apstools/issues/385>`_
       spec2ophyd: make entry point

:1.3.3:  released 2020-07-22

    * `#384 <https://github.com/BCDA-APS/apstools/pull/384>`_
       apsbss: print, not log from commands
    * `#382 <https://github.com/BCDA-APS/apstools/pull/382>`_
       spec2ophyd analyses

:1.3.2:  released 2020-07-20

    * `#380 <https://github.com/BCDA-APS/apstools/pull/380>`_
       apsbss: fix object references

:1.3.1:  released 2020-07-18

    * `#378 <https://github.com/BCDA-APS/apstools/pull/378>`_
       apsbss_ioc.sh: add checkup (keep-alive feature for the IOC)
    * `#376 <https://github.com/BCDA-APS/apstools/pull/376>`_
       apsbss: example beam line-specific shell scripts
    * `#375 <https://github.com/BCDA-APS/apstools/pull/375>`_
       apsbss: add PVs for numbers of users
    * `#374 <https://github.com/BCDA-APS/apstools/pull/374>`_
       apsbss_ophyd: addDeviceDataAsStream() from USAXS
    * `#373 <https://github.com/BCDA-APS/apstools/pull/373>`_
       account for time zone when testing datetime-based file name
    * `#371 <https://github.com/BCDA-APS/apstools/pull/371>`_
       update & simplify the travis-ci setup
    * `#369 <https://github.com/BCDA-APS/apstools/pull/369>`_
       spec2ophyd: handle NONE in SPEC counters
    * `#368 <https://github.com/BCDA-APS/apstools/pull/368>`_
       spec2ophyd: config file as command-line argument
    * `#367 <https://github.com/BCDA-APS/apstools/pull/367>`_
       apsbss: move ophyd import from main
    * `#364 <https://github.com/BCDA-APS/apstools/pull/364>`_
       apsbss: add PVs for ioc_host and ioc_user
    * `#363 <https://github.com/BCDA-APS/apstools/pull/363>`_
       Handle when mailInFlag not provided
    * `#360 <https://github.com/BCDA-APS/apstools/pull/360>`_
       prefer logging to print

:1.3.0:  release expected by 2020-07-15

    * add NeXus writer callback
    * add ``apsbss`` : APS experiment metadata support
    * `#351 <https://github.com/BCDA-APS/apstools/issues/351>`_
       apsbss: put raw info into PV
    * `#350 <https://github.com/BCDA-APS/apstools/issues/350>`_
       apsbss: clarify meaning of reported dates
    * `#349 <https://github.com/BCDA-APS/apstools/issues/349>`_
       apsbss: add "next" subcommand
    * `#347 <https://github.com/BCDA-APS/apstools/issues/347>`_
       some apbss files not published
    * `#346 <https://github.com/BCDA-APS/apstools/pull/346>`_
       publish fails to push conda packages
    * `#344 <https://github.com/BCDA-APS/apstools/pull/344>`_
       listruns() uses databroker v2 API
    * `#343 <https://github.com/BCDA-APS/apstools/issues/343>`_
       review and update requirements
    * `#342 <https://github.com/BCDA-APS/apstools/pull/342>`_
       summarize runs in databroker by plan_name and frequency
    * `#341 <https://github.com/BCDA-APS/apstools/issues/341>`_
       tools to summarize activity
    * `#340 <https://github.com/BCDA-APS/apstools/issues/340>`_
       update copyright year
    * `#339 <https://github.com/BCDA-APS/apstools/issues/339>`_
       resolve Codacy code review issues
    * `#338 <https://github.com/BCDA-APS/apstools/issues/338>`_
       unit tests are leaving directories undeleted
    * `#337 <https://github.com/BCDA-APS/apstools/issues/337>`_
       Document new filewriter callbacks
    * `#336 <https://github.com/BCDA-APS/apstools/pull/336>`_
       add NeXus file writer from USAXS
    * `#335 <https://github.com/BCDA-APS/apstools/issues/335>`_
       update requirements
    * `#334 <https://github.com/BCDA-APS/apstools/pull/334>`_
       support APS proposal & ESAF systems to provide useful metadata
    * `#333 <https://github.com/BCDA-APS/apstools/issues/333>`_
       access APS proposal and ESAF information
    * `#332 <https://github.com/BCDA-APS/apstools/issues/332>`_
       listruns(): use databroker v2 API
    * `#329 <https://github.com/BCDA-APS/apstools/issues/329>`_
       add NeXus writer base class from USAXS

:1.2.6:  released *2020-06-26*

    * `#331 <https://github.com/BCDA-APS/apstools/pull/331>`_
       listruns succeeds even when number of existing runs is less than requested
    * `#330 <https://github.com/BCDA-APS/apstools/issues/330>`_
       BUG: listruns: less than 20 runs in catalog
    * `#328 <https://github.com/BCDA-APS/apstools/pull/328>`_
       epid: add final_value (.VAL field)
    * `#327 <https://github.com/BCDA-APS/apstools/pull/327>`_
       epid: remove clock_ticks (.CT field)
    * `#326 <https://github.com/BCDA-APS/apstools/issues/326>`_
       BUG: epid failed to connect to .CT field
    * `#325 <https://github.com/BCDA-APS/apstools/issues/325>`_
       BUG: epid final_value signal not found
    * `#324 <https://github.com/BCDA-APS/apstools/issues/324>`_
       BUG: epid controlled_value signal name

:1.2.5:  released *2020-06-05*

    * `#322 <https://github.com/BCDA-APS/apstools/issues/322>`_
       add py38 to travis config
    * `#320 <https://github.com/BCDA-APS/apstools/issues/320>`_
       multi-pass tune should use FWHM for next scan
    * `#318 <https://github.com/BCDA-APS/apstools/issues/318>`_
       AxisTunerMixin is now subclass of DeviceMixinBase
    * `#317 <https://github.com/BCDA-APS/apstools/issues/317>`_
       BUG: USAXS can't tune motors
    * `#316 <https://github.com/BCDA-APS/apstools/issues/316>`_
       BUG: Error in asyn object definition
    * `#315 <https://github.com/BCDA-APS/apstools/issues/315>`_
       BUG: AttributeError from db.hs

:1.2.3:  released *2020-05-07*

    * `#314 <https://github.com/BCDA-APS/apstools/issues/314>`_
       fix ImportError about SignalRO
    * `#313 <https://github.com/BCDA-APS/apstools/issues/313>`_
       update packaging requirements

:1.2.2:  released *2020-05-06*

    * DEPRECATION `#306 <https://github.com/BCDA-APS/apstools/issues/306>`_
	   `apstools.plans.show_ophyd_symbols()` will be removed by 2020-07-01.
	   Use `apstools.plans.listobjects()` instead.

    * `#311 <https://github.com/BCDA-APS/apstools/issues/311>`_
       adapt to databroker v1
    * `#310 <https://github.com/BCDA-APS/apstools/issues/310>`_
       enhance listruns() search capabilities
    * `#308 <https://github.com/BCDA-APS/apstools/issues/308>`_
       manage diffractometer constraints
    * `#307 <https://github.com/BCDA-APS/apstools/issues/307>`_
       add diffractometer emhancements
    * `#306 <https://github.com/BCDA-APS/apstools/issues/306>`_
       rename show_ophyd_objects() as listobjects()
    * `#305 <https://github.com/BCDA-APS/apstools/issues/305>`_
       add utils.safe_ophyd_name()
    * `#299 <https://github.com/BCDA-APS/apstools/issues/299>`_
       set_lim() does not set low limit

:1.2.1: released *2020-02-18* - bug fix

    * `#297 <https://github.com/BCDA-APS/apstools/issues/297>`_
       fix import error

:1.2.0: released *2020-02-18* - remove deprecated functions

    * `#293 <https://github.com/BCDA-APS/apstools/issues/293>`_
       remove run_blocker_in_plan()
    * `#292 <https://github.com/BCDA-APS/apstools/issues/292>`_
       remove list_recent_scans()
    * `#291 <https://github.com/BCDA-APS/apstools/issues/291>`_
       remove unix_cmd()
    * `#288 <https://github.com/BCDA-APS/apstools/issues/288>`_
       add object_explorer() (from APS 8-ID-I)

:1.1.19:  released *2020-02-15*

    * `#285 <https://github.com/BCDA-APS/apstools/issues/285>`_
       add EpicsMotorResolutionMixin
    * `#284 <https://github.com/BCDA-APS/apstools/issues/284>`_
       adjust ophyd.EpicsMotor when motor limits changed from other EPICS client
    * `#283 <https://github.com/BCDA-APS/apstools/issues/283>`_
       print_RE_md() now returns a pyRestTable.Table object

:1.1.18:  released *2020-02-09*

    * PyPI would not accept the 1.1.17 version: `filename has already been used`
    * see release notes for 1.1.17

:1.1.17:  released *2020-02-09* - hot fixes

    * `#277 <https://github.com/BCDA-APS/apstools/issues/277>`_
       replace .value with .get()
    * `#276 <https://github.com/BCDA-APS/apstools/issues/276>`_
       update ophyd metadata after motor set_lim()
    * `#274 <https://github.com/BCDA-APS/apstools/issues/274>`_
       APS user operations could be in mode 1 OR 2

:1.1.16:  released *2019-12-05*

    * `#269 <https://github.com/BCDA-APS/apstools/issues/269>`_
       bug: shutter does not move when expected
    * `#268 <https://github.com/BCDA-APS/apstools/issues/268>`_
       add `redefine_motor_position()` plan
    * `#267 <https://github.com/BCDA-APS/apstools/issues/267>`_
       remove `lineup()` plan for now
    * `#266 <https://github.com/BCDA-APS/apstools/issues/266>`_
       bug fix for #265
    * `#265 <https://github.com/BCDA-APS/apstools/issues/265>`_
       refactor of #264
    * `#264 <https://github.com/BCDA-APS/apstools/issues/264>`_
       Limit number of traces shown on a plot - use a FIFO
    * `#263 <https://github.com/BCDA-APS/apstools/issues/263>`_
       `device_read2table()` should print unless optioned False
    * `#262 <https://github.com/BCDA-APS/apstools/issues/262>`_
       add `lineup()` plan (from APS 8-ID-I XPCS)

:1.1.15:  released *2019-11-21* : bug fixes, adds asyn record support

    * `#259 <https://github.com/BCDA-APS/apstools/issues/259>`_
       resolve AssertionError from setup_lorentzian_swait
    * `#258 <https://github.com/BCDA-APS/apstools/issues/258>`_
       swait record does not units, some other fields
    * `#255 <https://github.com/BCDA-APS/apstools/issues/255>`_
       plans: resolve indentation error
    * `#254 <https://github.com/BCDA-APS/apstools/issues/254>`_
       add computed APS cycle as signal
    * `#252 <https://github.com/BCDA-APS/apstools/issues/252>`_
       synApps: add asyn record support

:1.1.14:  released *2019-09-03* : bug fixes, more synApps support

    * `#246 <https://github.com/BCDA-APS/apstools/issues/246>`_
       synApps: shorten name from synApps_ophyd
    * `#245 <https://github.com/BCDA-APS/apstools/issues/245>`_
       swait & calcout: change from *EpicsMotor* to any *EpicsSignal*
    * `#240 <https://github.com/BCDA-APS/apstools/issues/240>`_
       swait: refactor swait record & userCalc support
    * `#239 <https://github.com/BCDA-APS/apstools/issues/239>`_
       transform: add support for transform record
    * `#238 <https://github.com/BCDA-APS/apstools/issues/238>`_
       calcout: add support for calcout record & userCalcOuts
    * `#237 <https://github.com/BCDA-APS/apstools/issues/237>`_
       epid: add support for epid record
    * `#234 <https://github.com/BCDA-APS/apstools/issues/234>`_
       utils: replicate the `unix()` command
    * `#230 <https://github.com/BCDA-APS/apstools/issues/230>`_
       signals: resolve TypeError

:1.1.13:  released *2019-08-15* : enhancements, bug fix, rename

    * `#226 <https://github.com/BCDA-APS/apstools/issues/226>`_
       writer: unit tests for empty #O0 & P0 control lines
    * `#224 <https://github.com/BCDA-APS/apstools/issues/224>`_
       rename: list_recent_scans --> listscans
    * `#222 <https://github.com/BCDA-APS/apstools/issues/222>`_
       writer: add empty #O0 and #P0 lines
    * `#220 <https://github.com/BCDA-APS/apstools/issues/220>`_
       ProcessController: bug fix - raised TypeError

:1.1.12:  released *2019-08-05* : bug fixes & updates

    * `#219 <https://github.com/BCDA-APS/apstools/issues/219>`_
       ``ProcessController``: bug fixes
    * `#218 <https://github.com/BCDA-APS/apstools/issues/218>`_
       ``replay()``: sort chronological by default
    * `#216 <https://github.com/BCDA-APS/apstools/issues/216>`_
       ``replay()``: fails when not list

:1.1.11:  released *2019-07-31* : updates & new utility

    * `#214 <https://github.com/BCDA-APS/apstools/issues/214>`_
       new: ``apstools.utils.APS_utils.replay()``
    * `#213 <https://github.com/BCDA-APS/apstools/issues/213>`_
       ``list_recent_scans`` show ``exit_status``
    * `#212 <https://github.com/BCDA-APS/apstools/issues/212>`_
       ``list_recent_scans`` show reconstructed scan command

:1.1.10:  released *2019-07-30* : updates & bug fix

    * `#211 <https://github.com/BCDA-APS/apstools/issues/211>`_
       ``devices`` calls to superclass ``__init__()``
    * `#209 <https://github.com/BCDA-APS/apstools/issues/209>`_
       ``devices`` call to superclass ``__init__()``
    * `#207 <https://github.com/BCDA-APS/apstools/issues/207>`_
       ``show_ophyd_symbols`` also shows labels
    * `#206 <https://github.com/BCDA-APS/apstools/issues/206>`_
       new: ``apstools.utils.APS_utils.list_recent_scans()``
    * `#205 <https://github.com/BCDA-APS/apstools/issues/205>`_
       ``show_ophyd_symbols`` uses ipython shell's namespace
    * `#202 <https://github.com/BCDA-APS/apstools/issues/202>`_
       add ``labels`` attribute to enable ``wa`` and ``ct`` magic commands

:1.1.9:  released *2019-07-28* : updates & bug fix

    * `#203 <https://github.com/BCDA-APS/apstools/issues/203>`_
       `SpecWriterCallback`: `#N` is number of data columns
    * `#199 <https://github.com/BCDA-APS/apstools/issues/199>`_
       `spec2ophyd` handle CNTPAR:read_misc_1

:1.1.8:  released *2019-07-25* : updates

    * `#196 <https://github.com/BCDA-APS/apstools/issues/196>`_
       `spec2ophyd` handle MOTPAR:read_misc_1
    * `#194 <https://github.com/BCDA-APS/apstools/issues/194>`_
       new ``show_ophyd_symbols`` shows table of global ophyd ``Signal`` and ``Device`` instances
    * `#193 <https://github.com/BCDA-APS/apstools/issues/193>`_
       `spec2ophyd` ignore None items in SPEC config file
    * `#192 <https://github.com/BCDA-APS/apstools/issues/192>`_
       `spec2ophyd` handles VM_EPICS_PV in SPEC config file
    * `#191 <https://github.com/BCDA-APS/apstools/issues/191>`_
       `spec2ophyd` handles PSE_MAC_MOT in SPEC config file
    * `#190 <https://github.com/BCDA-APS/apstools/issues/190>`_
       `spec2ophyd` handles MOTPAR in SPEC config file

:1.1.7:  released 2019-07-04

    * `DEPRECATION <https://github.com/BCDA-APS/apstools/issues/90#issuecomment-483405890>`_
	   `apstools.plans.run_blocker_in_plan()` will be removed by 2019-12-31.
	   Do not write blocking code in bluesky plans.
    * Dropped python 3.5 from supported versions
    * `#175 <https://github.com/BCDA-APS/apstools/issues/175>`_
       move `plans.run_in_thread()` to `utils.run_in_thread()`
    * `#168 <https://github.com/BCDA-APS/apstools/issues/168>`_
       new `spec2ophyd`  migrates SPEC config file to ophyd setup
    * `#166 <https://github.com/BCDA-APS/apstools/issues/166>`_
       `device_read2table()`: format `device.read()` results in a pyRestTable.Table
    * `#161 <https://github.com/BCDA-APS/apstools/issues/161>`_
       `addDeviceDataAsStream()`: add Device as named document stream event
    * `#159 <https://github.com/BCDA-APS/apstools/issues/159>`_
       convert xlrd.XLRDError into apstools.utils.ExcelReadError
    * `#158 <https://github.com/BCDA-APS/apstools/issues/158>`_
       new ``run_command_file()`` runs a command list from text file or Excel spreadsheet

:1.1.6:  released *2019-05-26*

    * `#156 <https://github.com/BCDA-APS/apstools/issues/156>`_
       add ProcessController Device
    * `#153 <https://github.com/BCDA-APS/apstools/issues/153>`_
       print dictionary contents as table
    * `#151 <https://github.com/BCDA-APS/apstools/issues/151>`_
       EpicsMotor support for enable/disable
    * `#148 <https://github.com/BCDA-APS/apstools/issues/148>`_
       more LGTM recommendations
    * `#146 <https://github.com/BCDA-APS/apstools/issues/146>`_
       LGTM code review recommendations
    * `#143 <https://github.com/BCDA-APS/apstools/issues/143>`_
       filewriter fails to raise IOError
    * `#141 <https://github.com/BCDA-APS/apstools/issues/141>`_
       ValueError during tune()

:1.1.5:  released *2019-05-14*

    * `#135 <https://github.com/BCDA-APS/apstools/issues/135>`_
       add refresh button to snapshot GUI

:1.1.4:  released *2019-05-14*

    * `#140 <https://github.com/BCDA-APS/apstools/issues/140>`_
       `event-model` needs at least v1.8.0
    * `#139 <https://github.com/BCDA-APS/apstools/issues/139>`_
       ``ValueError`` in :func:`~apstools.plans.TuneAxis.tune._scan`

:1.1.3:  released *2019-05-10*

    * adds packaging dependence on event-model
    * `#137 <https://github.com/BCDA-APS/apstools/issues/137>`_
       adds `utils.json_export()` and `utils.json_import()`

:1.1.1:  released *2019-05-09*

    * adds packaging dependence on spec2nexus
    * `#136 <https://github.com/BCDA-APS/apstools/issues/136>`_
       get json document stream(s)
    * `#134 <https://github.com/BCDA-APS/apstools/issues/134>`_
       add build on travis-ci with py3.7
    * `#130 <https://github.com/BCDA-APS/apstools/issues/130>`_
       fix conda recipe and pip dependencies (thanks to Maksim Rakitin!)
    * `#128 <https://github.com/BCDA-APS/apstools/issues/128>`_
       SpecWriterCallback.newfile() problem with scan_id = 0
    * `#127 <https://github.com/BCDA-APS/apstools/issues/127>`_
       fixed: KeyError from SPEC filewriter
    * `#126 <https://github.com/BCDA-APS/apstools/issues/126>`_
       add uid to metadata
    * `#125 <https://github.com/BCDA-APS/apstools/issues/125>`_
       SPEC filewriter scan numbering when "new" data file exists
    * `#124 <https://github.com/BCDA-APS/apstools/issues/124>`_
       fixed: utils.trim_string_for_EPICS() trimmed string too long
    * `#100 <https://github.com/BCDA-APS/apstools/issues/100>`_
       fixed: SPEC file data columns in wrong places

:1.1.0:  released *2019.04.16*

    * change release numbering to Semantic Versioning (remove all previous tags and releases)
    * batch scans using Excel spreadsheets
    * bluesky_snapshot_viewer and bluesky_snapshot
    * conda package available<|MERGE_RESOLUTION|>--- conflicted
+++ resolved
@@ -7,20 +7,16 @@
 The project `milestones <https://github.com/BCDA-APS/apstools/milestones>`_
 describe the future plans.
 
-<<<<<<< HEAD
 .. :1.6.0:  release expected by 2021-02-01
 
 :1.5.3:  release expected by 2021-11-01
+
+   * `#546 <https://github.com/BCDA-APS/apstools/pull/546>`_
+      Start EPICS IOCs (gp & ad) for unit tests in GitHub workflow.
 
    * `#541 <https://github.com/BCDA-APS/apstools/pull/541>`_
       Add device support for SRS570 preamplifier from synApps.
       Hoisted from 4-ID-C Polar and 8-ID-I XPCS.
-=======
-:1.5.3:  release expected by 2021-11-01
-
-   * `#546 <https://github.com/BCDA-APS/apstools/pull/546>`_
-      Start EPICS IOCs (gp & ad) for unit tests in GitHub workflow.
->>>>>>> 923f382e
 
 :1.5.2:  released 2021-09-29
 
