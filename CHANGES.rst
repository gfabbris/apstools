--- conflicted
+++ resolved
@@ -41,11 +41,8 @@
 Fixes
 ------------
 
-<<<<<<< HEAD
+* Make sure that YML (and other) files are packaged for pip and conda.
 * PVPositioner got stuck if target position was the same as current position.
-=======
-* Make sure that YML (and other) files are packaged for pip and conda.
->>>>>>> 810730d5
 
 Deprecations
 ------------
